--- conflicted
+++ resolved
@@ -36,15 +36,8 @@
 	cp wybemk "$(INSTALLBIN)"
 	rm -rf "$(INSTALLLIB)"
 	mkdir -p "$(INSTALLLIB)"
-<<<<<<< HEAD
 	cp -r "$(LIBDIR)/." "$(INSTALLLIB)"
 	"$(INSTALLBIN)/wybemk" --force-all $(addsuffix ", $(addprefix "$(INSTALLLIB)/,$(WYBELIBS)))
-=======
-	cp -r "$(LIBDIR)"/* "$(INSTALLLIB)"
-	rm -rf "$(INSTALLLIB)"/*.o "$(INSTALLLIB)"/*/*.o
-	"$(INSTALLBIN)"/wybemk --force-all "$(INSTALLLIB)"/wybe.o
-	"$(INSTALLBIN)"/wybemk --force $(patsubst %.wybe,%.o,$(wildcard $(INSTALLLIB)/*.wybe))
->>>>>>> beaeb421
 
 
 wybemk:	$(SRCDIR)/*.hs $(SRCDIR)/Version.lhs
