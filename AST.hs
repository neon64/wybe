--- conflicted
+++ resolved
@@ -147,11 +147,7 @@
     fnProtoName::Ident,
     fnProtoParams::[Param],
     fnProtoResourceFlows::[ResourceFlowSpec]
-<<<<<<< HEAD
-    } deriving Generic
-=======
-    } deriving Eq
->>>>>>> 8786879d
+    } deriving (Generic, Eq)
 
 
 ----------------------------------------------------------------
