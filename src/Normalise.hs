--- conflicted
+++ resolved
@@ -241,9 +241,9 @@
                   -> (Placed ProcProto,Integer) -> Compiler [Item]
 nonConstCtorItems vis typeSpec constCount nonConstCount (placedProto,tag) = do
     let pos = place placedProto
-<<<<<<< HEAD
-    let ctorName = fnProtoName $ content placedProto
-    let params = fnProtoParams $ content placedProto
+    let ctorName = procProtoName $ content placedProto
+    let params = procProtoParams $ content placedProto
+    -- fields <- mapM (\(Param var typ _ _) -> fmap (var,typ,) $ fieldSize typ)
     fields <- mapM (\(Param var typ _ _) -> do
                        maybeSpec <- lookupType typ pos
                        maybeRep <- if isJust maybeSpec
@@ -252,11 +252,6 @@
                        let rep = fromMaybe "pointer" maybeRep
                        sz  <- fieldSize typ
                        return (var,typ,rep,sz))
-=======
-    let ctorName = procProtoName $ content placedProto
-    let params = procProtoParams $ content placedProto
-    fields <- mapM (\(Param var typ _ _) -> fmap (var,typ,) $ fieldSize typ)
->>>>>>> 74e75f61
               params
     let ptrCount = length
                    $ List.filter (\(_,_,rep,_) -> rep == "pointer") fields
