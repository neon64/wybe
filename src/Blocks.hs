--  File     : Blocks.hs
--  Author   : Ashutosh Rishi Ranjan
--  Purpose  : Transform a clausal form (LPVM) module to LLVM
--  Copyright: (c) 2015-2019 Peter Schachte.  All rights reserved.
--  License  : Licensed under terms of the MIT license.  See the file
--           : LICENSE in the root directory of this project.

{-# LANGUAGE TupleSections #-}

module Blocks (concatLLVMASTModules, blockTransformModule,
               llvmMapBinop, llvmMapUnop
              ) where

import           AST
import           Debug.Trace
import           ASTShow
import           BinaryFactory
import           Codegen
import           Resources
import           Config                          (wordSize, wordSizeBytes)
import           Util                            (maybeNth, lift2,
                                                  (|||), (&&&))
import           Snippets
import           Control.Monad                   as M
import           Control.Monad.Extra             (ifM)
import           Control.Monad.Trans             (lift, liftIO)
import           Control.Monad.Trans.Class
import           Control.Monad.Trans.Except
import           Control.Monad.Trans.State
import           Data.Char                       (ord)
import           Data.Foldable
import           Data.List                       as List
import           Data.List.Predicate
import           Data.Map                        as Map
import qualified Data.Set                        as Set
import           Data.String
import           Data.Functor                    ((<&>))
import           Data.Word                       (Word32)
import           Data.Maybe                      (fromMaybe, isJust, catMaybes)
import           Flow                            ((|>))
import qualified LLVM.AST                        as LLVMAST
import qualified LLVM.AST.Constant               as C
import qualified LLVM.AST.Float                  as F
import qualified LLVM.AST.FloatingPointPredicate as FP
import qualified LLVM.AST.Global                 as G
import           LLVM.AST.Instruction
import qualified LLVM.AST.IntegerPredicate       as IP
import           LLVM.AST.Operand                hiding (PointerType, operands)
import           LLVM.AST.Type
import           LLVM.AST.Typed
import           LLVM.Pretty                     (ppllvm)

import qualified Data.ByteString                 as BS
import qualified Data.ByteString.Char8           as B8
import qualified Data.ByteString.Lazy            as BL
import qualified Data.ByteString.Short           as BSS
import           Options                         (LogSelection (Blocks))
import           Unsafe.Coerce
import           System.FilePath
import qualified UnivSet
import Control.Exception (assert)

-- | Holds information on the LLVM representation of the LPVM procedure.
data ProcDefBlock =
    ProcDefBlock { blockProto   :: PrimProto
                 , blockDef     :: LLVMAST.Definition
                 } deriving (Show, Eq)


-- | Transform the module's procedures (in LPVM by now) into LLVM function
-- definitions. A LLVMAST.Module is built up using these global definitions
-- and then stored in the modLLVM field of 'ModuleImplementation'.
-- Before translation of ProcDefs, all the prototypes of the ProcDef's LPVM
-- form is collected, along with the same for all the imported modules.
-- This is passed along to the codegen monad so that Primitive calls to these
-- procedures can the prototype checked (match and eliminate unneeded
-- arguments in cgen.)
blockTransformModule :: ModSpec -> Compiler ()
blockTransformModule thisMod = do
    reenterModule thisMod
    logBlocks $ "*** Translating Module: " ++ showModSpec thisMod
    modRec <- getModule id
    modFile <- getSource
    logWrapWith '-' $ show modRec
    procs <- getModuleImplementationField (Map.elems . modProcs)
    -- Collect all procedure prototypes in the module
    let protos = List.map extractLPVMProto (concat procs)
    --------------------------------------------------
    -- Collect prototypes of imported modules
    imports <- getModuleImplementationField (keys . modImports)
    importProtos <- mapM getPrimProtos
                        (List.filter (not . isStdLib) imports)
    let allProtos = protos ++ concat importProtos

    logBlocks $ "Prototypes:\n\t"
                ++ intercalate "\n\t" (List.map show allProtos)
    --------------------------------------------------
    -- Listing all known types
    knownTypesSet <- Map.elems <$>
                        getModuleImplementationField modKnownTypes
    let knownTypes = concatMap Set.toList knownTypesSet
    trs <- mapM moduleLLVMType knownTypes
    -- typeList :: [(TypeSpec, LLVMAST.Type)]
    let typeList = zip knownTypes trs
    -- log the assoc list typeList
    logWrapWith '.' $ "Known Types:\n" ++ intercalate "\n" (
        List.map (\(a,b) -> show a ++ ": " ++ show b) typeList)

    --------------------------------------------------
    -- Name mangling
    let mangledProcs = concat $ mangleProcs <$> procs

    --------------------------------------------------
    -- Translate
    (procBlocks, txState) <- mapM translateProc mangledProcs
                             `runStateT` emptyTranslation

    let procBlocks' = List.concat procBlocks
    --------------------------------------------------

    let resDefs = modResources $ trustFromJust "blockTransformModule"
                                $ modImplementation modRec
    let ress = concat $ Map.keys <$> Map.elems resDefs
    llmod <- newLLVMModule (showModSpec thisMod) modFile procBlocks' txState ress
    updateImplementation (\imp -> imp { modLLVM = Just llmod })
    logBlocks $ "*** Translated Module: " ++ showModSpec thisMod
    modRec' <- getModule id
    logWrapWith '-' $ show modRec'
    reexitModule
    logBlocks $ "*** Exiting Module " ++ showModSpec thisMod ++ " ***"


-- -- |Affix its id number to the end of each proc name
mangleProcs :: [ProcDef] -> [ProcDef]
mangleProcs ps = zipWith mangleProc ps [0..]


mangleProc :: ProcDef -> Int -> ProcDef
mangleProc def i =
    let proto = procImplnProto $ procImpln def
        s = primProtoName proto
        pname = s ++ "<" ++ show i ++ ">"
        newProto = proto {primProtoName = pname}
    in
    def {procImpln = (procImpln def){procImplnProto = newProto}}



-- mangleProcs :: [ProcDef] -> [ProcDef]
-- mangleProcs ps = changeNameWith nameMap ps
--   where
--     nameMap = buildNameMap ps


-- changeNameWith :: [(String, Int)] -> [ProcDef] -> [ProcDef]
-- changeNameWith [] [] = []
-- changeNameWith ((s,i):ns) (p:ps) =
--     let (ProcDefPrim proto body) = procImpln p
--         pname = s ++ "<" ++ show i ++ ">"
--         newProto = proto {primProtoName = pname}
--         newImpln = ProcDefPrim newProto body
--     in p {procImpln = newImpln} : changeNameWith ns ps
-- changeNameWith _ _ = shouldnt "Incorrect name map used for mangling."

-- buildNameMap :: [ProcDef] -> [(String, Int)]
-- buildNameMap ps = List.foldl reduceNameMap [] procNames
--     where
--       procNames = List.map pullDefName ps

-- reduceNameMap :: [(String, Int)] -> String -> [(String, Int)]
-- reduceNameMap namemap name =
--     case List.lookup name namemap of
--         Just val -> namemap ++ [(name, val + 1)]
--         Nothing  -> namemap ++ [(name, 0)]


-- pullDefName :: ProcDef -> String
-- pullDefName p =
--     let (ProcDefPrim proto _) = procImpln p
--     in primProtoName proto


-- | Extract the LPVM compiled primitive from the procedure definition.
extractLPVMProto :: ProcDef -> PrimProto
extractLPVMProto procdef =
    case procImpln procdef of
       ProcDefPrim{procImplnProto = proto} -> proto
       uncompiled ->
         shouldnt $ "Proc reached backend uncompiled: " ++ show uncompiled

-- | Go into a (compiled) Module and pull out the PrimProto implementation
-- of all ProcDefs in the module implementation.
getPrimProtos :: ModSpec -> Compiler [PrimProto]
getPrimProtos modspec = do
    (_, procs) <- (unzip . Map.toList . modProcs) <$>
                  getLoadedModuleImpln modspec
    let protos = List.map extractLPVMProto (concat procs)
    return protos

-- | Filter for avoiding the standard library modules
isStdLib :: ModSpec -> Bool
isStdLib []    = False
isStdLib (m:_) = m == "wybe"



-- | Translate a ProcDef whose procImpln field is of the type ProcDefPrim, to
-- ProcDefBlocks (LLVM form). Each ProcDef is converted into a Global
-- Definition in a LLVM Module by translating it's primitives.  Translated
-- procedures (ProcDefBlocks ...) can optionally have a list of extern
-- declarations (which are also global definitions) if any primitive is going
-- to call some foreign function (mostly C).  Translated procedures will also
-- require some global variable/constant declarations which is represented as
-- G.Global values in the neededGlobalVars field of LLVMCompstate. All in all,
-- externs and globals go on the top of the module.
translateProc :: ProcDef -> Translation [ProcDefBlock]
translateProc proc = do
    let proto = procImplnProto $ procImpln proc
    let body = procImplnBody $ procImpln proc
    let isClosure = isClosureVariant $ procVariant proc
    let speczBodies = procImplnSpeczBodies $ procImpln proc
    -- translate the standard version
    block <- _translateProcImpl proto isClosure body
    -- translate the specialized versions
    let speczBodies' = speczBodies
                        |> Map.toList
                        |> List.map (\(ver, body) ->
                            let msg = "Required specialized version should be \
                                      \ generated by now" in
                            (speczVersionToId ver, trustFromJust msg body))
    -- Make sure there aren't collision in specz version id. If such thing
    -- happened, we may consider increasing the length of id (more in AST.hs).
    let hasDuplicates l = List.length l /= (Set.size . Set.fromList) l
    when (hasDuplicates (List.map fst speczBodies'))
            $ shouldnt $ "Specz version id conflicts"
                ++ show (List.map fst speczBodies')
    blocks <- mapM (\(id, currBody) -> do
                    -- rename this version of proc
                    let pname = primProtoName proto ++ "[" ++ id ++ "]"
                    let proto' = proto {primProtoName = pname}
                    _translateProcImpl proto' isClosure currBody
            ) speczBodies'
    return $ block:blocks


-- Helper for `translateProc`. Translate the given `ProcBody`
-- (A specialized version of a procedure).
_translateProcImpl :: PrimProto -> Bool -> ProcBody -> Translation ProcDefBlock
_translateProcImpl proto isClosure body = do
    let (proto', body') = if isClosure then closeClosure proto body
                                       else (proto, body)
    modspec <- lift getModuleSpec
    lift $ do
        logBlocks $ "\n" ++ replicate 70 '=' ++ "\n"
        logBlocks $ "In Module: " ++ showModSpec modspec
                    ++ ", creating definition of: "
        logBlocks $ "proto: " ++ show proto'
                    ++ "body: " ++ show body'
                    ++ "\n" ++ replicate 50 '-' ++ "\n"
    codestate <- doCodegenBody proto' body'
                    `execStateT` emptyCodegen
    let pname = primProtoName proto
    let body' = createBlocks codestate
    lldef <- lift $ makeGlobalDefinition pname proto' body'
    lift $ logBlocks $ show lldef
    return $ ProcDefBlock proto lldef

-- | Updates a PrimProto and ProcBody as though the Free Params are accessed
-- via the closure environment
closeClosure :: PrimProto -> ProcBody -> (PrimProto, ProcBody)
closeClosure proto@PrimProto{primProtoParams=params}
             body@ProcBody{bodyPrims=prims} =
    (proto{primProtoParams=
            envPrimParam:(setPrimParamType AnyType <$> actualParams)},
     body{bodyPrims=unpacker ++ prims})
  where
    (free, actualParams) = List.partition ((==Free) . primParamFlowType) params
    neededFree = List.filter (not . paramInfoUnneeded
                                  . primParamInfo) free
    unpacker = Unplaced <$>
                [ primAccess (ArgVar envParamName AnyType FlowIn Ordinary False)
                             (ArgInt (i * toInteger wordSizeBytes) intType)
                             (ArgInt (toInteger wordSize) intType)
                             (ArgInt 0 intType)
                             (ArgVar nm ty FlowOut Free False)
                | (i,PrimParam nm ty _ _ _) <- zip [1..] neededFree ]


-- | Create LLVM's module level Function Definition from the LPVM procedure
-- prototype and its body as a list of BasicBlock(s). The return type of such
-- a definition is decided based on the Ouput parameter of the procedure, or
-- is made to be phantom.
makeGlobalDefinition :: String -> PrimProto
                     -> [LLVMAST.BasicBlock]
                     -> Compiler LLVMAST.Definition
makeGlobalDefinition pname proto bls = do
    modName <- showModSpec <$> getModuleSpec
    params <- protoRealParams proto
    let label0 = modName ++ "." ++ pname
    -- For the top-level main program
    let isMain = label0 == ".<0>"
    let (label,isForeign)  = if isMain then ("main",True) else (label0,False)
    params' <- filterM ((not <$>) . paramIsPhantom) params
    let inputs = List.filter isInputParam params'
    fnargs <- mapM makeFnArg inputs
    retty <- primOutputType params
    return $ globalDefine isForeign retty label fnargs bls


-- | Predicate to check if a primitive's parameter is of input flow (input)
-- and the param is needed (inferred by it's param info field)
isInputParam :: PrimParam -> Bool
isInputParam p = isLLVMInput (primParamFlow p) && paramNeeded p


-- | Convert a primitive's input parameter to LLVM's Definition parameter.
makeFnArg :: PrimParam -> Compiler (Type, LLVMAST.Name)
makeFnArg param = do
    ty <- llvmType $ primParamType param
    let nm = LLVMAST.Name $ toSBString $ show $ primParamName param
    return (ty, nm)

-- | Open the Out parameter of a primitive (if there is one) into it's
-- inferred 'Type' and name.
primOutputType :: [PrimParam] -> Compiler Type
primOutputType params = do
    reals <- realParams params
    let outputs = List.filter ((FlowOut==) . primParamFlow) reals
    case outputs of
        [] -> return void_t
        [o] -> llvmType $ primParamType o
        _ -> struct_t <$> mapM (llvmType . primParamType) outputs


isOutputParam :: PrimParam -> Compiler Bool
isOutputParam p = do
    phantom <- paramIsPhantom p
    return $ primParamFlow p == FlowOut && not phantom && paramNeeded p


paramNeeded :: PrimParam -> Bool
paramNeeded = not . paramInfoUnneeded . primParamInfo

----------------------------------------------------------------------------
-- Body Compilation                                                       --
----------------------------------------------------------------------------

-- | Compile a Procedure Body containing primitives to a list of llvm basic
-- blocks, the operand generated by the last block will be the terminitor's
-- emitted value. The parameters of the procedure will all enter the local
-- scope by being referenced on the symbol table (including the output
-- parameter). This is useful in leveraging the existing SSA form in the LPVM
-- rather than generating more unique names. Mostly all primitive's variable
-- arguments can be resolved from the symbol table.  Each procedure might also
-- need some module level extern declarations and global constants which are
-- pulled and recorded, to be defined later when the whole module is built.
-- | Generate LLVM instructions for a procedure.
doCodegenBody :: PrimProto -> ProcBody -> Codegen ()
doCodegenBody proto body = do
    entry <- addBlock entryBlockName
    -- Start with creation of blocks and adding instructions to it
    setBlock entry
    params <- lift2 $ protoRealParams proto
    let (ins,outs) = List.partition paramGoesIn params
    mapM_ assignParam ins
    mapM_ preassignOutput outs
    codegenBody proto body  -- Codegen on body prims

-- | Convert a PrimParam to an Operand value and reference this value by the
-- param's name on the symbol table. Don't assign if phantom.
assignParam :: PrimParam -> Codegen ()
assignParam p@PrimParam{primParamType=ty} = do
    trep <- typeRep' ty
    logCodegen $ "Maybe generating parameter " ++ show p
                 ++ " (" ++ show trep ++ ")"
    unless (repIsPhantom trep || paramInfoUnneeded (primParamInfo p))
      $ do
            let nm = show (primParamName p)
            let llty = repLLVMType trep
            assign nm (localVar llty nm)


-- | Convert a PrimParam to an Operand value and reference this value by the
-- param's name on the symbol table. Don't assign if phantom.
preassignOutput :: PrimParam -> Codegen ()
preassignOutput p = do
    let ty = primParamType p
    let nm = show (primParamName p)
    trep <- typeRep' ty
    let llty = repLLVMType trep
    assign nm (cons $ C.Undef llty)


-- | Retrive or build the output operand from the given parameters.
-- For no valid ouputs, return Nothing
-- For 1 single output, retrieve it's assigned operand from the symbol
-- table, and for multiple outputs, generate code for creating an valid
-- structure, pack the operands into it and return it.
buildOutputOp :: [PrimParam] -> Codegen (Maybe Operand)
buildOutputOp params = do
    outParams <- lift2 $ filterM isOutputParam params
    logCodegen $ "OutParams: " ++ show outParams
    outputs <- mapM (liftM2 castVar primParamName primParamType) outParams
    logCodegen $ "Built outputs from symbol table: " ++ show outputs
    case outputs of
        -- No valid output
        []       -> return Nothing
        -- single output case
        [single] -> return $ Just single
        -- multiple output case
        _        -> Just <$> structPack outputs


-- | Pack operands into a structure through a sequence of insertvalue
-- instructions.
structPack :: [Operand] -> Codegen Operand
structPack ops = do
    let opTypes = List.map typeOf ops
    let strType = struct_t opTypes
    let strCons = cons $ C.Undef strType
    sequentialInsert ops strType strCons 0


-- | Helper for structInsert to properly and sequentially index each
-- operand into the structure.
-- Sequentially call the insertvalue instruction to add each
-- of the given operand into a new structure type. Each call to the
-- insertvalue instruction would return a new structure which should be
-- used for the next insertion at the next index.
sequentialInsert :: [Operand] -> Type ->
                    Operand -> Word32 -> Codegen Operand
sequentialInsert [] _ finalStruct _ = return finalStruct
sequentialInsert (op:ops) ty struct i = do
    newStruct <- instr ty $ insertvalue struct op i
    sequentialInsert ops ty newStruct (i + 1)


structUnPack :: Operand -> [Type] -> Codegen [Operand]
structUnPack st tys = do
    let n = (fromIntegral $ length tys) :: Word32
    let ins = List.map (extractvalue st) [0..n-1]
    zipWithM instr tys ins


-- | Generate basic blocks for a procedure body. The first block is named
-- 'entry' by default. All parameters go on the symbol table (output too).
codegenBody :: PrimProto -> ProcBody -> Codegen ()
codegenBody proto body = do
    let ps = List.map content (bodyPrims body)
    -- Filter out prims which contain only phantom arguments
    mapM_ cgen ps
    let params = primProtoParams proto
    case bodyFork body of
        NoFork -> do
            retOp <- buildOutputOp params
            ret retOp
            return ()
        (PrimFork var ty _ fbody) -> codegenForkBody var fbody proto


-- | Code generation for a conditional branch. Currently a binary split
-- is handled, which each branch returning the left value of their last
-- instruction.
codegenForkBody :: PrimVarName -> [ProcBody] -> PrimProto -> Codegen ()
-- XXX Revise this to handle forks with more than two branches using
--     computed gotos
codegenForkBody var (b1:b2:[]) proto = do
    ifthen <- addBlock "if.then"
    ifelse <- addBlock "if.else"

    testop <- castVar var boolType
    cbr testop ifthen ifelse

    -- if.then
    preservingSymtab $ do
        setBlock ifthen
        codegenBody proto b2

    -- if.else
    preservingSymtab $ do
        setBlock ifelse
        codegenBody proto b1

    -- -- if.exit
    -- setBlock ifexit
    -- phi int_t [(trueval, ifthen), (falseval, ifelse)]

codegenForkBody var _ _ =
    nyi $ "Fork on non-Boolean variable " ++ show var


-- | Translate a Primitive statement (in clausal form) to a LLVM instruction.
-- Foreign calls are resolved through numerous instruction maps which map
-- function name to a correspoinding LLVM instruction wrapper defined in
-- 'Codegen'. Two main maps are the ones containing Binary and Unary
-- instructions respectively. Adding each matched instruction to the
-- BasicBlock creates a resulting Operand.
--
-- PrimCall: CodegenState contains the list of all the Prim prototypes defined
-- in the current module and imported modules. All primitive calls' arguments
-- are position checked with the respective prototype, eliminating arguments
-- which do not eventually appear in the prototype.
cgen :: Prim -> Codegen ()
cgen prim@(PrimCall callSiteID pspec args _) = do
    logCodegen $ "--> Compiling " ++ show prim
    let nm = LLVMAST.Name $ toSBString $ show pspec
    -- Find the prototype of the pspec being called
    -- and match it's parameters with the args here
    -- and remove the unneeded ones.
    proto <- lift2 $ getProcPrimProto pspec
    logCodegen $ "Proto = " ++ show proto
    (args', shims) <- prepareArgs proto args
    logCodegen $ "Prepared args = " ++ show args'
    logCodegen $ "Shims = " ++ show shims
    mapM_ shimBeforeCall shims

    -- if the call is to an external module, declare it
    addExternClosure pspec

    let (inArgs,outArgs) = partitionArgs args'
    logCodegen $ "In args = " ++ show inArgs

    outTy <- lift2 $ primReturnType outArgs

    inops <- mapM cgenArg inArgs
    logCodegen $ "Translated inputs = " ++ show inops
    logCodegen $ "Out Type = " ++ show outTy
    let ins =
          callWybe
          (externf (ptr_t (FunctionType outTy (typeOf <$> inops) False)) nm)
          inops
    logCodegen $ "Translated ins = " ++ show ins
    addInstruction ins outArgs

<<<<<<< HEAD
    mapM_ shimAfterCall shims

cgen prim@(PrimHigher cId (ArgProcRef pspec closed _) args) = do
=======
cgen prim@(PrimHigher cId (ArgClosure pspec closed _) args) = do
>>>>>>> 26fa1a8f
    pspec' <- fromMaybe pspec <$> lift2 (maybeGetClosureOf pspec)
    logCodegen $ "Compiling " ++ show prim
              ++ " as first order call to " ++ show pspec'
              ++ " closed over " ++ show closed
    cgen $ PrimCall cId pspec' (closed ++ args) univGlobalFlows

cgen prim@(PrimHigher callSiteId fn@ArgVar{} args) = do
    logCodegen $ "--> Compiling " ++ show prim
    -- We must set all arguments to be `AnyType`
    -- This ensures that we can uniformly pass all parameters to be passed in
    -- the same registers
    let (inArgs, outArgs) = partitionArgs $ setArgType AnyType <$> args
    inOps@(env:_) <- mapM cgenArg $ fn:inArgs
    logCodegen $ "In args = " ++ show inOps
    fnPtrTy <- llvmClosureType (argType fn)
    let addrPtrTy = ptr_t address_t
    envPtr <- inttoptr env addrPtrTy
    eltPtr <- doLoad address_t envPtr
    fnPtr <- doCast eltPtr fnPtrTy
    let callIns = callWybe fnPtr inOps
    addInstruction callIns outArgs

cgen prim@(PrimHigher _ fn _) =
    shouldnt $ "cgen higher call to " ++ show fn

cgen prim@(PrimForeign "llvm" name flags args) = do
    logCodegen $ "--> Compiling " ++ show prim
    args' <- filterPhantomArgs args
    case length args' of
      -- XXX deconstruct args' in these calls
       0 | name == "move" -> return () -- move phantom to phantom
       2 -> cgenLLVMUnop name flags args'
       3 -> cgenLLVMBinop name flags args'
       _ -> shouldnt $ "LLVM instruction " ++ name
                       ++ " with wrong arity (" ++ show (length args') ++ ")!"

cgen prim@(PrimForeign "lpvm" name flags args) = do
    logCodegen $ "--> Compiling " ++ show prim
    args' <- filterPhantomArgs args
    cgenLPVM name flags args'

cgen prim@(PrimForeign lang name flags args) = do
    logCodegen $ "--> Compiling " ++ show prim
    when (lang /= "c") $
      shouldnt $ "Unknown foreign language " ++ lang ++ " in call " ++ show prim
    args' <- filterPhantomArgs args
    addExtern $ PrimForeign lang name flags args'
    let (inArgs,outArgs) = partitionArgs args'
    let nm = LLVMAST.Name $ toSBString name
    inops <- mapM cgenArg inArgs
    outty <- lift2 $ primReturnType outArgs
    -- XXX this ignores lang and just uses C calling conventions for all calls
    let ins =
          callC
          (externf (ptr_t (FunctionType outty (typeOf <$> inops) False)) nm)
          inops
    addInstruction ins outArgs


-- | Translate a Binary primitive procedure into a binary llvm instruction,
-- add the instruction to the current BasicBlock's instruction stack and emit
-- the resulting Operand. Reads the 'llvmMapBinop' Map.  The primitive
-- arguments are split into inputs and outputs (according to their flow
-- type). The output argument is used to name and reference the resulting
-- Operand of the instruction.
cgenLLVMBinop :: ProcName -> [Ident] -> [PrimArg] -> Codegen ()
cgenLLVMBinop name flags args =
    do let (inArgs,outArgs) = partitionArgs args
       inOps <- mapM cgenArg inArgs
       case (inOps, Map.lookup (withFlags name flags) llvmMapBinop) of
         ([a1,a2], Just (f,_,_)) -> addInstruction (f a1 a2) outArgs
         ([_,_],Nothing) -> shouldnt $ "LLVM Instruction not found: " ++ name
         (_,_) -> shouldnt $ "Binary instruction with /= 2 inputs: " ++ name


-- | Similar to 'cgenLLVMBinop', but for unary operations on the
-- 'llvmMapUnary'.  There is no LLVM move instruction, a special case has to
-- be made for it. The special move instruction takes one input const/var
-- param, one output variable, and assigns the output variable operand the
-- input operand at the front of the symbol table. The next time the output
-- name is referenced, the symbol table will return the latest assignment to
-- it.
cgenLLVMUnop :: ProcName -> [Ident] -> [PrimArg] -> Codegen ()
cgenLLVMUnop "move" flags args =
    case partitionArgs args of
      ([input],[output]) -> do
           inRep <- typeRep' $ argType input
           (outTy, outNm) <- openPrimArg output
           inop <- cgenArg input
           assign outNm inop
      _ ->
           shouldnt "llvm move instruction with wrong arity"

cgenLLVMUnop name flags args =
    case (Map.lookup name llvmMapUnop,partitionArgs args) of
        (Just (f,_,_),([inArg],[outArg])) -> do
            inOp <- cgenArg inArg
            outRep <- typeRep' $ argType outArg
            addInstruction (f inOp (repLLVMType outRep)) [outArg]
        (Just _,(inArgs,outArgs)) ->
            shouldnt $ "unary LLVM Instruction " ++ name ++ " with "
                        ++ show (length inArgs) ++ " input(s) and "
                        ++ show (length outArgs) ++ " output(s)"
        (Nothing,_) -> shouldnt $ "Unknown unary LLVM Instruction " ++ name


-- | Match PrimArgs with the paramaters in the given prototype. If a PrimArg's
-- counterpart in the prototype is unneeded, filtered out. Arguments
-- are matched positionally, and are coerced to the type of corresponding
-- parameters.
prepareArgs :: PrimProto -> [PrimArg] -> Codegen ([PrimArg], [FlowOutByReferenceShim])
prepareArgs proto args = prepareArgs' args $ primProtoParams proto

prepareArgs' :: [PrimArg] -> [PrimParam] -> Codegen ([PrimArg], [FlowOutByReferenceShim])
prepareArgs' [] []    = return ([], [])
prepareArgs' [] (_:_) = shouldnt "more parameters than arguments"
prepareArgs' (_:_) [] = shouldnt "more arguments than parameters"
prepareArgs' (ArgUnneeded _ _:as) (p:ps)
    | paramNeeded p = shouldnt $ "unneeded arg for needed param " ++ show p
    | otherwise     = prepareArgs' as ps
prepareArgs' (a@ArgVar{argVarFlow = FlowOut, argVarType=argTy, argVarName=argVar}:as) (p@PrimParam{primParamType=ty, primParamFlow=FlowOutByReference }:ps) = do
    real <- lift2 $ paramIsReal p
    (rest,shims) <- prepareArgs' as ps
    names <- gets names
    return $
        if real then
            let referenceVarName = argVar { primVarName = primVarName argVar ++ "#ref" }
                arg = a { argVarFlow = FlowOutByReference, argVarType = ty, argVarName = referenceVarName }
                shim = FlowOutByReferenceShim { shimVarType = argTy, shimVarName = argVar, referenceVarName = referenceVarName } in
            (arg:rest, shim:shims)
        else (rest, shims)
prepareArgs' (a:as) (p@PrimParam{primParamType=ty}:ps) = do
    real <- lift2 $ paramIsReal p
    (rest,shims) <- prepareArgs' as ps
    return $ if real then (setArgType ty a:rest, shims) else (rest, shims)

data FlowOutByReferenceShim = FlowOutByReferenceShim {
    shimVarType :: TypeSpec,
    shimVarName :: PrimVarName,
    referenceVarName :: PrimVarName
} deriving (Show)


shimBeforeCall :: FlowOutByReferenceShim -> Codegen ()
shimBeforeCall FlowOutByReferenceShim { shimVarType = shimVarType, shimVarName = shimVarName, referenceVarName = referenceVarName }
    = do
    -- TODO: don't hardcode 8 bytes for this type
    cgen $ PrimForeign "lpvm" "alloca" [] [ArgInt 8 intType, ArgVar referenceVarName (Pointer shimVarType) FlowOut Ordinary False]


shimAfterCall :: FlowOutByReferenceShim -> Codegen ()
shimAfterCall FlowOutByReferenceShim { shimVarType = shimVarType, shimVarName = shimVarName, referenceVarName = referenceVarName }
    = do
    trep <- typeRep' shimVarType
    cgen $ PrimForeign "lpvm" "access" [] [
        ArgVar referenceVarName (Pointer shimVarType) FlowIn Ordinary True,
        ArgInt 0 intType,
        ArgInt (fromIntegral $ typeRepSize trep `div` 8) intType,
        ArgInt 0 intType,
        ArgVar shimVarName shimVarType FlowOut Ordinary False]

filterPhantomArgs :: [PrimArg] -> Codegen [PrimArg]
filterPhantomArgs = filterM ((not <$>) . lift2 . argIsPhantom)


-- | Code generation for LPVM instructions.
cgenLPVM :: ProcName -> [Ident] -> [PrimArg] -> Codegen ()
cgenLPVM "alloc" _ args@[sizeArg,addrArg] = do
          logCodegen $ "lpvm alloc " ++ show sizeArg ++ " " ++ show addrArg
          let (inputs,outputs) = partitionArgs args
          case inputs of
            [input] -> do
                outRep <- typeRep' $ argType addrArg
                let outTy = repLLVMType outRep
                op <- gcAllocate sizeArg outTy
                assign (pullName addrArg) op
            _ ->
              shouldnt $ "alloc instruction with " ++ show (length inputs)
                         ++ " inputs"

-- | Code generation for LPVM instructions.
cgenLPVM "alloca" _ args@[sizeArg,addrArg] = do
          logCodegen $ "lpvm alloca " ++ show sizeArg ++ " " ++ show addrArg
          let (inputs,outputs) = partitionArgs args
          case inputs of
            [input] -> do
                outRep <- typeRep' $ argType addrArg
                case outRep of
                    (PointerRep baseRep) -> do
                        let baseTy = repLLVMType baseRep
                        let outTy = repLLVMType outRep
                        op <- instr outTy (alloca baseTy)
                        assign (pullName addrArg) op outRep
                    _ -> shouldnt "alloca instruction should have a PointerRep output"
            _ ->
              shouldnt $ "alloca instruction with " ++ show (length inputs)
                         ++ " inputs"

cgenLPVM "access" _ args@[addrArg,offsetArg,_,_,val] = do
          logCodegen $ "lpvm access " ++ show addrArg ++ " " ++ show offsetArg
                 ++ " " ++ show val
          baseAddr <- cgenArg addrArg
          finalAddr <- offsetAddr baseAddr iadd offsetArg
          outRep <- typeRep' $ argType val
          let outTy = repLLVMType outRep
          logCodegen $ "outTy = " ++ show outTy
          op <- gcAccess finalAddr outTy
          assign (pullName val) op

cgenLPVM "mutate" flags
    [addrArg, outArg, offsetArg, ArgInt 0 intTy, sizeArg, startOffsetArg,
        valArg] = do
         -- Non-destructive case:  copy structure before mutating
          logCodegen $ "lpvm mutate " ++ show addrArg
                       ++ " " ++ show outArg
                       ++ " " ++ show offsetArg ++ " *nondestructive*"
                       ++ " " ++ show sizeArg
                       ++ " " ++ show startOffsetArg
                       ++ " " ++ show valArg
          -- First copy the structure
          outRep <- typeRep' $ argType addrArg
          let outTy = repLLVMType outRep
          allocAddr <- gcAllocate sizeArg outTy
          outAddr <- offsetAddr allocAddr iadd startOffsetArg
          assign (pullName outArg) outAddr
          taggedAddr <- cgenArg addrArg
          baseAddr <- offsetAddr taggedAddr isub startOffsetArg
          callMemCpy allocAddr baseAddr sizeArg
          -- Now destructively mutate the copy
          cgenLPVM "mutate" flags
            [outArg, outArg, offsetArg, ArgInt 1 intTy, sizeArg, startOffsetArg,
             valArg]
cgenLPVM "mutate" _
    [addrArg, outArg, offsetArg, ArgInt 1 _, sizeArg, startOffsetArg,
        valArg] = do
         -- Destructive case:  just mutate
          logCodegen $ "lpvm mutate " ++ show addrArg
                       ++ " " ++ show outArg
                       ++ " " ++ show offsetArg ++ " *destructive*"
                       ++ " " ++ show sizeArg
                       ++ " " ++ show startOffsetArg
                       ++ " " ++ show valArg
          baseAddr <- cgenArg addrArg
          gcMutate baseAddr offsetArg valArg
          outRep <- typeRep' $ argType addrArg
<<<<<<< HEAD
          when (outRep == Address) (return $ shouldnt "outRep != Address")
          assign (pullName outArg) baseAddr Address
=======
          assign (pullName outArg) baseAddr
>>>>>>> 26fa1a8f

cgenLPVM "mutate" _ [_, _, _, destructiveArg, _, _, _] =
      nyi "lpvm mutate instruction with non-constant destructive flag"


cgenLPVM "cast" _ args@[inArg,outArg] =
    case partitionArgs args of
        ([inArg],[outArg]) -> do
            inRep <- typeRep' $ argType inArg
            outRep <- typeRep' $ argType outArg
            let inTy = repLLVMType inRep
            let outTy = repLLVMType outRep

            castOp <- if argIsConst inArg
                      then do
                          inOp <- cgenArgConst inArg
                          cons <$> consCast inOp outTy
                      else do
                          inOp <- cgenArg inArg
                          doCast inOp outTy

            logCodegen $ "CAST IN  : " ++ show inArg ++ " -> "
                                ++ show (argType inArg)
            logCodegen $ "CAST OUT : " ++ show outArg ++ " -> "
                                ++ show (argType outArg)
            logCodegen $ " CAST OP  : " ++ show castOp

            assign (pullName outArg) castOp

        -- A cast with no outputs:  do nothing
        (_, []) -> return ()
        (inputs,outputs) ->
            shouldnt $ "cast instruction with " ++ show (length inputs)
                       ++ " inputs and " ++ show (length outputs)
                       ++ " outputs"

cgenLPVM "store" _ args = do
    case partitionArgs args of
        ([input, global@(ArgGlobal (GlobalResource res) ty)], []) -> do
            logCodegen $ "lpvm store " ++ show input ++ " " ++ show global
            ty' <- llvmType' ty
            global <- getGlobalResource res ty'
            op <- cgenArg input
            store global op

        -- store can also write some value
        ([value@(ArgVar valueName ty FlowIn Ordinary _), address@(ArgVar addressName (Pointer ty') FlowIn Ordinary _)], []) -> do
            -- ty' <- lift $ llvmType ty
            logCodegen $ "expect that " ++ show ty ++ "<=>" ++ show ty'
            val <- cgenArg value
            loc <- cgenArg address
            store loc val
        ([],[]) -> return ()
        _ ->
           shouldnt "lpvm store instruction with wrong arity"

cgenLPVM "load" _ args = do
    case partitionArgs args of
        ([input@(ArgGlobal (GlobalResource res) ty)],
         [output@(ArgVar nm _ _ _ _)]) -> do
            logCodegen $ "lpvm load " ++ show input ++ " " ++ show output
            ty' <- llvmType' ty
            global <- getGlobalResource res ty'
            op' <- doLoad ty' global
            assign (show nm) op'
        ([],[]) ->
            return ()
        _ ->
            shouldnt $ "lpvm load instruction with wrong arity " ++ show args

-- like `access`, except it only computes the address offset and stores it in `val`
cgenLPVM "address" _ args@[addrArg,offsetArg,_,_,out] = do
    baseAddr <- cgenArg addrArg
    finalAddr <- offsetAddr baseAddr iadd offsetArg
    outRep <- typeRep' $ argType out
    finalAddrPtr <- doCast finalAddr (typeOf finalAddr) (repLLVMType outRep)
    assign (pullName out) finalAddrPtr outRep

cgenLPVM pname flags args = do
    shouldnt $ "Instruction " ++ pname ++ " arity " ++ show (length args)
               ++ " not implemented."


-- | Generate code to add an offset to an address
offsetAddr :: Operand -> (Operand -> Operand -> Instruction) -> PrimArg
           -> Codegen Operand
offsetAddr baseAddr offsetFn offset = do
    offsetOp <- cgenArg offset
    case argIntVal offset of
      Just 0 -> return baseAddr
      _      -> do
          offsetArg <- cgenArg offset
          instr address_t (offsetFn baseAddr offsetArg)


<<<<<<< HEAD
isNullCons :: C.Constant -> Bool
isNullCons (C.Int _ val) = val == 0
isNullCons _             = False


isPtr :: LLVMAST.Type -> Bool
isPtr (PointerType _ _) = True
isPtr _                 = False


doCast :: Operand -> LLVMAST.Type -> LLVMAST.Type -> Codegen Operand
doCast op ty1 ty2 = do
    (op',caseStr) <- castHelper bitcast zext trunc inttoptr ptrtoint op ty1 ty2
    logCodegen $ "doCast from " ++ show op ++ " to " ++ show ty2
                 ++ " (from ty: " ++ show ty1 ++ ") :  " ++ caseStr
=======
doCast :: Operand -> LLVMAST.Type -> Codegen Operand
doCast op ty2 = do
    (op',caseStr) <- castHelper bitcast zext trunc inttoptr ptrtoint op (typeOf op) ty2
    logCodegen $ "doCast from " ++ show op' ++ " to " ++ show ty2
                 ++ ":  " ++ caseStr
>>>>>>> 26fa1a8f
    return op'


consCast :: C.Constant -> LLVMAST.Type -> Codegen C.Constant
consCast c ty2 = do
    (c',caseStr) <- castHelper cbitcast czext ctrunc cinttoptr cptrtoint c (typeOf c) ty2
    logCodegen $ "doCast from " ++ show c' ++ " to " ++ show ty2
                 ++ ":  " ++ caseStr
    return c'


castHelper :: (a -> LLVMAST.Type -> Codegen a) -- bitcast
           -> (a -> LLVMAST.Type -> Codegen a) -- zext
           -> (a -> LLVMAST.Type -> Codegen a) -- trunc
           -> (a -> LLVMAST.Type -> Codegen a) -- inttoptr
           -> (a -> LLVMAST.Type -> Codegen a) -- ptrtoint
           -> a -> LLVMAST.Type -> LLVMAST.Type -> Codegen (a,String)
castHelper _ _ _ _ _ op fromTy toTy
    | fromTy == toTy = return (op, "identity cast")
castHelper _ _ _ i _ op (IntegerType _) ty2@(PointerType _ _) =
    (,"inttoptr") <$> i op ty2
castHelper _ _ _ i _ op (IntegerType _) ty2@(FunctionType _ _ _) =
    (,"inttoptr") <$> i op ty2
castHelper _ _ _ i _ op (IntegerType _) ty2@(ArrayType _ _) =
    (,"inttoptr") <$> i op ty2
castHelper _ _ _ _ p op (PointerType _ _) ty2@(IntegerType _) =
    (,"ptrtoint") <$> p op ty2
castHelper _ _ _ _ p op (FunctionType _ _ _) ty2@(IntegerType _) =
    (,"ptrtoint") <$> p op ty2
castHelper _ _ _ _ p op (ArrayType _ _) ty2@(IntegerType _) =
    (,"ptrtoint") <$> p op ty2
castHelper b z t _ _ op (IntegerType bs1) ty2@(IntegerType bs2)
    | bs1 == bs2 = (,"bitcast no-op") <$> b op ty2
    | bs2 > bs1 = (,"zext") <$> z op ty2
    | bs1 > bs2 = (,"trunc") <$> t op ty2
castHelper b z t _ _ op ty1@(FloatingPointType fp) ty2@(IntegerType bs2)
    | bs1 == bs2 = caseStr <$> b op ty2
    | bs2 > bs1 = caseStr <$> (b op ty' >>= flip z ty2)
    | bs1 > bs2 = caseStr <$> (b op ty' >>= flip t ty2)
  where
    bs1 = getBits ty1
    ty' = IntegerType bs1
    caseStr = (,"fp" ++ show bs1 ++ "-int" ++ show bs2)
castHelper b z t _ _ op ty1@(IntegerType bs1) ty2@(FloatingPointType fp)
    | bs2 == bs1 = caseStr <$> b op ty2
    | bs2 > bs1 = caseStr <$> (z op ty' >>= flip b ty2)
    | bs1 > bs2 = caseStr <$> (t op ty' >>= flip b ty2)
  where
    bs2 = getBits ty2
    ty' = IntegerType bs2
    caseStr = (,"int" ++ show bs1 ++ "-fp" ++ show bs2)
castHelper b _ _ _ _ op ty1 ty2 =
    (,"bitcast from " ++ show ty1 ++ " case") <$> b op ty2


----------------------------------------------------------------------------
-- Helpers for dealing with instructions                                  --
----------------------------------------------------------------------------


-- | Append an 'Instruction' to the current basic block's instruction stack.
-- The return type of the operand value generated by the instruction call is
-- inferred depending on the output arguments. The name is inferred from
-- the output argument's name (LPVM is in SSA form).
addInstruction :: Instruction -> [PrimArg] -> Codegen ()
addInstruction ins outArgs = do
    logCodegen $ "addInstruction " ++ show outArgs ++ " = " ++ show ins
    outTy <- lift2 $ primReturnType outArgs
    logCodegen $ "outTy = " ++ show outTy
    case outArgs of
        [] -> case outTy of
            VoidType -> voidInstr ins
            _        -> shouldnt "empty outArgs cant assign values"
        [outArg] -> do
            outRep <- typeRep' $ argType outArg
            outTy <- llvmType' $ argType outArg
            logCodegen $ "outRep = " ++ show outRep
            let outName = pullName outArg
            outop <- namedInstr outTy outName ins
            assign outName outop
        _ -> do
            outOp <- instr outTy ins
            let outTySpecs = argType <$> outArgs
            outTys <- mapM llvmType' outTySpecs
            fields <- structUnPack outOp outTys
            let outNames = List.map pullName outArgs
            zipWithM_ assign outNames fields


pullName :: PrimArg -> String
pullName ArgVar{argVarName=var} = show var
pullName _                      = shouldnt "Expected variable as output."

-- | Generate an expanding instruction name using the passed flags. This is
-- useful to augment a simple instruction. (Ex: compare instructions can have
-- the comparision type specified as a flag).
withFlags :: ProcName -> [Ident] -> String
withFlags p [] = p
withFlags p f  = unwords (p:f)




----------------------------------------------------------------------------
-- Helpers for primitive arguments                                        --
----------------------------------------------------------------------------


-- | Partition the argument list into inputs and outputs
partitionArgs :: [PrimArg] -> ([PrimArg],[PrimArg])
partitionArgs = List.partition goesIn


-- | Get the LLVM 'Type' of the given primitive output argument
-- list. If there is no output arg, return void_t.
primReturnType :: [PrimArg] -> Compiler Type
primReturnType outputs = mapM (llvmType . argType) outputs >>= primReturnLLVMType


primReturnLLVMType :: [Type] -> Compiler Type
primReturnLLVMType []   = return void_t
primReturnLLVMType [ty] = return ty
primReturnLLVMType tys  = return $ struct_t tys

isLLVMInput :: PrimFlow -> Bool
isLLVMInput FlowIn = True
-- `FlowOutByReference` args is codegen-ed as pointer inputs
isLLVMInput FlowOutByReference  = True
isLLVMInput FlowOut  = False

goesIn :: PrimArg -> Bool
goesIn = isLLVMInput . argFlowDirection

paramGoesIn :: PrimParam -> Bool
paramGoesIn = isLLVMInput . primParamFlow

<<<<<<< HEAD
-- | Pull out the name of a primitive argument if it is a variable.
argName :: PrimArg -> Maybe String
argName ArgVar{argVarName=var} = Just $ show var
argName _                    = Nothing
=======
argIntVal :: PrimArg -> Maybe Integer
argIntVal (ArgInt val _) = Just val
argIntVal _              = Nothing
>>>>>>> 26fa1a8f


-- | Open a PrimArg into it's inferred type and string name.
openPrimArg :: PrimArg -> Codegen (Type, String)
openPrimArg ArgVar{argVarName=nm,argVarType=ty} = do
    lltype <- llvmType' ty
    return (lltype, show nm)
openPrimArg a = shouldnt $ "Can't Open!: "
                ++ argDescription a
                ++ show (argFlowDirection a)


-- | 'cgenArg' makes an Operand of the input argument.
-- * Variables return a casted version of their respective symbol table operand
-- * Constants are generated with cgenArgConst, then wrapped in `cons`
cgenArg :: PrimArg -> Codegen LLVMAST.Operand
cgenArg arg = do
    opds <- gets (stOpds . symtab)
    case Map.lookup arg opds of
        Just opd -> return opd
        Nothing -> do
            opd <- cgenArg' arg
            addOperand arg opd
            return opd


cgenArg' :: PrimArg -> Codegen LLVMAST.Operand
cgenArg' var@ArgVar{argVarName=nm, argVarType=ty} = castVar nm ty
cgenArg' (ArgUnneeded _ _) = shouldnt "Trying to generate LLVM for unneeded arg"
cgenArg' arg@(ArgClosure ps args ty) = do
    logCodegen $ "cgenArg of " ++ show arg
    args' <- neededFreeArgs ps args
    if all argIsConst args'
    then do
        cons <$> cgenArgConst arg
    else do
        fnOp <- cons <$> cgenFuncRef ps
        envArgs <- mapM cgenArg (setArgType intType <$> args')
        mem <- gcAllocate (toInteger (wordSizeBytes * (1 + length args))
                                      `ArgInt` intType) address_t
        memPtr <- inttoptr mem (ptr_t address_t)
        mapM_ (\(idx,arg) -> do
            let getEltPtr = getElementPtrInstr memPtr [idx]
            accessPtr <- instr (ptr_t address_t) getEltPtr
            store accessPtr arg
            ) $ zip [0..] (fnOp:envArgs)
        return mem
cgenArg' arg = do
    cons <$> cgenArgConst arg


-- Generates a constant for a constant PrimArg, casted to the respective type
-- * Ints, Floats, Chars, Undefs are of respective LLVMTypes
-- * Strings are handled based on string variant
--   * CString    - ptr to global constant of [N x i8]
--   * WybeString - ptr to global constant of { i64, i64 } with the second
--                  element being as though it were a CString. This representation
--                  is to comply with the stdlib string implementation
cgenArgConst :: PrimArg -> Codegen C.Constant
cgenArgConst arg = do
    opds <- gets (stOpds . symtab)
    case Map.lookup arg opds of
        Just (ConstantOperand constant) -> return constant
        Just other -> shouldnt $ "cgenArgConst with " ++ show other
        Nothing -> do
            opd <- cgenArgConst' arg
            addOperand arg $ ConstantOperand opd
            return opd

cgenArgConst' :: PrimArg -> Codegen C.Constant
cgenArgConst' (ArgInt val ty) = do
    toTy <- llvmType' ty
    case toTy of
        IntegerType bs -> return $ C.Int bs val
        _ -> consCast (C.Int (fromIntegral wordSize) val) toTy
cgenArgConst' (ArgFloat val ty) = do
    toTy <- llvmType' ty
    case toTy of
        FloatingPointType DoubleFP -> return $ C.Float $ F.Double val
        _ -> consCast (C.Float $ F.Double val) toTy
cgenArgConst' (ArgString s WybeString ty) = do
    conPtr <- snd <$> addStringConstant s
    let strType = struct_t [address_t, address_t]
    let strStruct = C.Struct Nothing False
                  [ C.Int (fromIntegral wordSize) (fromIntegral $ length s)
                  , C.PtrToInt conPtr address_t ]
    strName <- addGlobalConstant strType strStruct
    let strPtr = C.GlobalReference (ptr_t strType) strName
    let strElem = C.GetElementPtr True strPtr [C.Int 32 0, C.Int 32 0]
    consCast strElem address_t
cgenArgConst' (ArgString s CString _) = do
    (_, conPtr) <- addStringConstant s
    let strElem = C.GetElementPtr True conPtr [C.Int 32 0, C.Int 32 0]
    consCast strElem address_t
cgenArgConst' (ArgChar c ty) = do
    let val = integerOrd c
    toTy <- llvmType' ty
    case toTy of
        IntegerType bs -> return $ C.Int bs val
        _ -> consCast (C.Int (fromIntegral wordSize) val) toTy
cgenArgConst' (ArgUndef ty) = do
    llty <- llvmType' ty
    return $ C.Undef llty
cgenArgConst' (ArgClosure ps args ty) = do
    fnRef <- cgenFuncRef ps
    args' <- neededFreeArgs ps args
    constArgs <- mapM cgenArgConst (setArgType intType <$> args')
    let arrElems = fnRef:constArgs
    let arrTy = array_t (fromIntegral $ length arrElems) address_t
    let arr = C.Array address_t arrElems
    conArrPtr <- C.GlobalReference (ptr_t arrTy) <$> addGlobalConstant arrTy arr
    let rawElem = C.GetElementPtr True conArrPtr [C.Int 32 0, C.Int 32 0]
    consCast rawElem address_t
cgenArgConst' arg = shouldnt $ "cgenArgConst of " ++ show arg


cgenFuncRef :: ProcSpec -> Codegen C.Constant
cgenFuncRef ps = do
    addExternClosure ps
    let fName = LLVMAST.Name $ fromString $ show ps
    psType <- HigherOrderType defaultProcModifiers . (primParamTypeFlow <$>)
          <$> primActualParams ps
    psTy <- llvmFuncType psType
    logCodegen $ "  with type " ++ show psType
    let conFn = C.GlobalReference psTy fName
    return $ C.PtrToInt conFn address_t

castVar :: PrimVarName -> TypeSpec -> Codegen Operand
castVar nm ty = do
    toTyRep <- typeRep' ty
    toTy <- llvmType' ty
    lift2 $ logBlocks $ "Coercing var " ++ show nm ++ " to " ++ show ty
    varOp <- getVar (show nm)
    doCast varOp toTy


primActualParams :: ProcSpec -> Codegen [PrimParam]
primActualParams pspec = lift2 $ do
    primParams <- protoRealParams . procImplnProto . procImpln
              =<< getProcDef pspec
    let nonFreeParams = List.filter ((/= Free) . primParamFlowType) primParams
    ifM (isClosureProc pspec)
        (return $ setPrimParamType AnyType <$> envPrimParam : nonFreeParams)
        (return nonFreeParams)


neededFreeArgs :: ProcSpec -> [PrimArg] -> Codegen [PrimArg]
neededFreeArgs pspec args = lift2 $ do
    params <- List.filter ((==Free) . primParamFlowType) . primProtoParams
              . procImplnProto . procImpln <$> getProcDef pspec
    List.map snd <$> filterM (paramIsReal . fst) (zip params args)


addExternClosure :: ProcSpec -> Codegen ()
addExternClosure ps@(ProcSpec mod _ _ _) = do
    args <- (primParamToArg <$>) <$> primActualParams ps
    thisMod <- lift2 getModuleSpec
    fileMod <- lift2 $ getModule modRootModSpec
    unless (thisMod == mod || maybe False (`List.isPrefixOf` mod) fileMod)
        $ addExtern $ PrimCall 0 ps args univGlobalFlows


addStringConstant :: String -> Codegen (LLVMAST.Type, C.Constant)
addStringConstant s = do
    let strCon = makeStringConstant s
    let conType = array_t (fromIntegral $ length s + 1) char_t
    let ptrConType = ptr_t conType
    globalConst <- addGlobalConstant conType strCon
    return (ptrConType, C.GlobalReference ptrConType globalConst)


getBits :: LLVMAST.Type -> Word32
getBits (IntegerType bs)                = bs
getBits (PointerType ty _)              = getBits ty
getBits (FloatingPointType HalfFP)      = 16
getBits (FloatingPointType FloatFP)     = 32
getBits (FloatingPointType DoubleFP)    = 64
getBits (FloatingPointType FP128FP)     = 128
getBits (FloatingPointType X86_FP80FP)  = 80
getBits (FloatingPointType PPC_FP128FP) = 128
getBits ty                              = fromIntegral wordSize


-- | Convert a string into a constant array of constant integers.
makeStringConstant :: String ->  C.Constant
makeStringConstant s = C.Array char_t cs
    where ns = List.map integerOrd (s ++ "\00")
          cs = List.map (C.Int 8) ns


-- | 'integerOrd' performs ord but returns an Integer type
integerOrd :: Char -> Integer
integerOrd = toInteger . ord

----------------------------------------------------------------------------
-- Instruction maps                                                       --
----------------------------------------------------------------------------


-- | A map of arithmetic binary operations supported through LLVM to
-- their Codegen module counterpart.
llvmMapBinop :: Map String
                (Operand -> Operand -> Instruction,
                 TypeFamily, TypeRepresentation -> TypeRepresentation)
llvmMapBinop =
    Map.fromList [
            -- Integer arithmetic
            ("add",  (iadd, IntFamily, id)),
            ("sub",  (isub, IntFamily, id)),
            ("mul",  (imul, IntFamily, id)),
            ("udiv", (idiv, IntFamily, id)),
            ("sdiv", (sdiv, IntFamily, id)),
            ("urem", (urem, IntFamily, id)),
            ("srem", (srem, IntFamily, id)),
            -- Integer comparisions
            ("icmp_eq",  (icmp IP.EQ,  IntFamily, const $ Bits 1)),
            ("icmp_ne",  (icmp IP.NE,  IntFamily, const $ Bits 1)),
            ("icmp_ugt", (icmp IP.UGT, IntFamily, const $ Bits 1)),
            ("icmp_uge", (icmp IP.UGE, IntFamily, const $ Bits 1)),
            ("icmp_ult", (icmp IP.ULT, IntFamily, const $ Bits 1)),
            ("icmp_ule", (icmp IP.ULE, IntFamily, const $ Bits 1)),
            ("icmp_sgt", (icmp IP.SGT, IntFamily, const $ Bits 1)),
            ("icmp_sge", (icmp IP.SGE, IntFamily, const $ Bits 1)),
            ("icmp_slt", (icmp IP.SLT, IntFamily, const $ Bits 1)),
            ("icmp_sle", (icmp IP.SLE, IntFamily, const $ Bits 1)),
            -- Bitwise operations
            ("shl",  (shl,  IntFamily, id)),
            ("lshr", (lshr, IntFamily, id)),
            ("ashr", (ashr, IntFamily, id)),
            ("or",   (lOr,  IntFamily, id)),
            ("and",  (lAnd, IntFamily, id)),
            ("xor",  (lXor, IntFamily, id)),

            -- Floating point arithmetic
            ("fadd", (fadd, FloatFamily, id)),
            ("fsub", (fsub, FloatFamily, id)),
            ("fmul", (fmul, FloatFamily, id)),
            ("fdiv", (fdiv, FloatFamily, id)),
            ("frem", (frem, FloatFamily, id)),
            -- Floating point comparisions
            ("fcmp_eq",  (fcmp FP.OEQ, FloatFamily, const $ Bits 1)),
            ("fcmp_ne",  (fcmp FP.ONE, FloatFamily, const $ Bits 1)),
            ("fcmp_slt", (fcmp FP.OLT, FloatFamily, const $ Bits 1)),
            ("fcmp_sle", (fcmp FP.OLE, FloatFamily, const $ Bits 1)),
            ("fcmp_sgt", (fcmp FP.OGT, FloatFamily, const $ Bits 1)),
            ("fcmp_sge", (fcmp FP.OGE, FloatFamily, const $ Bits 1))
           ]

-- | A map of unary llvm operations wrapped in the 'Codegen' module.
llvmMapUnop :: Map String
               (Operand -> Type -> Instruction, TypeFamily, TypeFamily)
llvmMapUnop =
    Map.fromList [
            ("uitofp", (uitofp, IntFamily, FloatFamily)),
            ("sitofp", (sitofp, IntFamily, FloatFamily)),
            ("fptoui", (fptoui, FloatFamily, IntFamily)),
            ("fptosi", (fptosi, FloatFamily, IntFamily))
           ]



----------------------------------------------------------------------------
-- Helpers                                                                --
----------------------------------------------------------------------------


llvmType :: TypeSpec -> Compiler LLVMAST.Type
llvmType ty = repLLVMType <$> typeRep ty

llvmType' :: TypeSpec -> Codegen LLVMAST.Type
llvmType' = lift2 . llvmType

llvmFuncType :: TypeSpec -> Codegen LLVMAST.Type
llvmFuncType ty = do
    tyRep <- typeRep' ty
    case tyRep of
        Func ins outs -> do
            let inTys = repLLVMType <$> ins
            let outTys = repLLVMType <$> outs
            outTy <- lift2 $ primReturnLLVMType outTys
            return $ ptr_t $ FunctionType outTy inTys False
        _ -> shouldnt $ "llvmFuncType of " ++ show ty


llvmClosureType :: TypeSpec -> Codegen LLVMAST.Type
llvmClosureType (HigherOrderType mods@ProcModifiers{modifierDetism=detism} tys)
    = llvmFuncType
        $ HigherOrderType mods{modifierDetism=Det}
        $ setTypeFlowType AnyType
       <$> TypeFlow AnyType ParamIn : tys
           ++ [TypeFlow AnyType ParamOut | detism == SemiDet]

llvmClosureType ty = shouldnt $ "llvmClosureType on " ++ show ty



typeRep :: TypeSpec -> Compiler TypeRepresentation
typeRep ty =
    let err = shouldnt $ "llvmType applied to InvalidType or unknown type ("
            ++ show ty
            ++ ")"
    in fromMaybe err <$> lookupTypeRepresentation ty

typeRep' :: TypeSpec -> Codegen TypeRepresentation
typeRep' = lift2 . typeRep


-- |The LLVM type of the specified module spec; error if it's not a type.
moduleLLVMType :: ModSpec -> Compiler LLVMAST.Type
moduleLLVMType mspec =
    repLLVMType . trustFromJust "moduleLLVMType of non-type"
    <$> lookupModuleRepresentation mspec


repLLVMType :: TypeRepresentation -> LLVMAST.Type
repLLVMType Address        = address_t
repLLVMType (PointerRep ty) = ptr_t (repLLVMType ty)
repLLVMType (Bits bits)
  | bits == 0              = void_t
  | bits >  0              = int_c $ fromIntegral bits
  | otherwise              = shouldnt $ "unsigned type with non-positive width "
                                        ++ show bits
repLLVMType (Signed bits)
  | bits > 0               = int_c $ fromIntegral bits
  | otherwise              = shouldnt $ "signed type with non-positive width "
                                        ++ show bits
repLLVMType (Floating 16)  = FloatingPointType HalfFP
repLLVMType (Floating 32)  = FloatingPointType FloatFP
repLLVMType (Floating 64)  = FloatingPointType DoubleFP
repLLVMType (Floating 80)  = FloatingPointType X86_FP80FP
repLLVMType (Floating 128) = FloatingPointType FP128FP
repLLVMType (Floating b)   = shouldnt $ "unknown floating point width "
                                        ++ show b
repLLVMType (Func _ _)     = address_t


------------------------------------------------------------------------------
-- -- Creating LLVM AST module from global definitions                    --
------------------------------------------------------------------------------

-- | Initialize and fill a new LLVMAST.Module with the translated
-- global definitions (extern declarations and defined functions)
-- of LPVM procedures in a module.
newLLVMModule :: String -> String -> [ProcDefBlock] -> TranslationState
              -> [ResourceSpec] -> Compiler LLVMAST.Module
newLLVMModule name fname blocks (TranslationState _ consts vars exts) ress = do
    let defs = List.map blockDef blocks
        varDefs = LLVMAST.GlobalDefinition <$> Map.elems vars
        constDefs = LLVMAST.GlobalDefinition <$> Map.elems consts
    resDefs <- catMaybes <$> mapM globalResourceExtern ress
    extDefs <- mapM declareExtern exts
    let exs' = uniqueExterns (resDefs ++ varDefs ++ constDefs)
            ++ uniqueExterns (extDefs ++ [mallocExtern] ++ intrinsicExterns)
    return $ modWithDefinitions name fname $ exs' ++ defs


globalResourceExtern :: ResourceSpec -> Compiler (Maybe LLVMAST.Definition)
globalResourceExtern res = do
    resMbTy <- canonicaliseResourceSpec Nothing "newLLVMModule" res
    case resMbTy of
        (res', Just ty) ->
            ifM (typeIsPhantom ty)
                (return Nothing)
                (llvmType ty >>= makeGlobalResourceVariable res'
                    <&> Just . LLVMAST.GlobalDefinition)
        _ -> shouldnt $ "globalResourceExtern " ++ show res


-- | Filter out non-unique externs
uniqueExterns :: [LLVMAST.Definition] -> [LLVMAST.Definition]
uniqueExterns exs = List.nubBy sameDef exs
  where
    sameDef (LLVMAST.GlobalDefinition g1) (LLVMAST.GlobalDefinition g2)
      = G.name g1 == G.name g2
    sameDef _ _ = False


-- | Create a new LLVMAST.Module with the given name, and fill it with the
-- given global definitions.
modWithDefinitions :: String -> String -> [LLVMAST.Definition] -> LLVMAST.Module
modWithDefinitions nm filename defs =
    LLVMAST.Module (toSBString nm) (toSBString filename) Nothing Nothing defs


-- | Build an extern declaration definition from a given LPVM primitive.
declareExtern :: Prim -> Compiler LLVMAST.Definition
declareExtern (PrimForeign "c" name _ args) = do
    let (inArgs,outArgs) = partitionArgs args
    fnargs <- mapM makeExArg $ zip [1..] inArgs
    retty <- primReturnType outArgs
    let ex = externalC retty name fnargs
    return ex

declareExtern (PrimForeign otherlang name _ _) =
    shouldnt $ "Don't know how to declare extern foreign function " ++ name
      ++ " in language " ++ otherlang

declareExtern (PrimHigher _ var _) =
    shouldnt $ "Don't know how to declare extern function var " ++ show var

declareExtern (PrimCall _ pspec@(ProcSpec m n _ _) args _) = do
    let (inArgs,outArgs) = partitionArgs args
    retty <- primReturnType outArgs
    fnargs <- mapM makeExArg $ zip [1..] inArgs
    return $ externalWybe retty (show pspec) fnargs


-- | Helper to make arguments for an extern declaration.
makeExArg :: (Word, PrimArg) -> Compiler (Type, LLVMAST.Name)
makeExArg (index,arg) = do
    ty <- (llvmType . argType) arg
    let nm = LLVMAST.UnName index
    return (ty, nm)


-- | An extern for wybe_malloc
mallocExtern :: LLVMAST.Definition
mallocExtern =
    let ext_arg = [(LLVMAST.IntegerType 32, LLVMAST.Name $ toSBString "size")]
    in externalC (ptr_t (int_c 8)) "wybe_malloc" ext_arg


-- | Externs for any intrinsics we might need.  For now, just memcpy.
-- Intrinsics are built in to LLVM, so they're always available.
intrinsicExterns :: [LLVMAST.Definition]
intrinsicExterns =
    [externalC void_t "llvm.memcpy.p0i8.p0i8.i32" [
        (ptr_t (int_c 8), LLVMAST.Name $ toSBString "dest"),
        (ptr_t (int_c 8), LLVMAST.Name $ toSBString "src"),
        (int_t, LLVMAST.Name $ toSBString "len"),
        (int_c 1, LLVMAST.Name $ toSBString "isvolatile")]
    ]


----------------------------------------------------------------------------
-- Block Modification                                                     --
----------------------------------------------------------------------------

-- -- | Create a new LLVMAST.Module with in-order calls to the
-- -- given modules' mains.
-- -- A module's main would look like: 'module.main'
-- -- For each call, an external declaration to that main function is needed.
-- newMainModule :: [ModSpec] -> Compiler LLVMAST.Module
-- newMainModule depends = do
--     blstate <- execCodegen 0 [] $ mainCodegen depends
--     let bls = createBlocks blstate
--     let mainDef = globalDefine int_t "main" [] bls
--     let externsForMain = [(external (void_t) "gc_init" [])]
--             ++ (mainExterns depends)
--     let newDefs = externsForMain ++ [mainDef]
--     -- XXX Use empty string as source file name; should be main file name
--     return $ modWithDefinitions "tmpMain" "" newDefs


-- -- | Run the Codegen monad collecting the instructions needed to call
-- -- the given modules' main(s). This main function returns 0.
-- mainCodegen :: [ModSpec] -> Codegen ()
-- mainCodegen mods = do
--     entry <- addBlock entryBlockName
--     setBlock entry
--     -- Temp Boehm GC init call
--     voidInstr $
--         call (externf (ptr_t $ FunctionType void_t [] False)
--               (LLVMAST.Name $ toSBString "gc_init")) []
--     -- Call the mods mains in order
--     let mainName m = LLVMAST.Name $ toSBString $ showModSpec m ++ ".main"
--     forM_ mods $ \m -> instr int_t $
--                        call (externf (ptr_t $ FunctionType int_t [] False) (mainName m)) []
--     -- int main returns 0
--     ptr <- instr (ptr_t int_t) (alloca int_t)
--     let retcons = cons (C.Int 32 0)
--     store ptr retcons
--     ret (Just retcons)
--     return ()

-- -- | Create a list of extern declarations for each call to a foreign
-- -- module's main.
-- mainExterns :: [ModSpec] -> [LLVMAST.Definition]
-- mainExterns mods = List.map externalMain mods
--     where
--       mainName m = showModSpec m ++ "."
--       externalMain m = external int_t (mainName m) []


-- | Concat the LLVMAST.Module implementations of a list of loaded modules
-- to the LLVMAST.Module implementation ModSpec passed as the first
-- parameter.
-- It is assumed and required that all these modules are loaded and compiled
-- to their LLVM stage (so that the modLLVM field will exist)
-- Concatenation involves uniquely appending the LLVMAST.Definition lists.
concatLLVMASTModules :: ModSpec      -- ^ Module to append to
                     -> [ModSpec]    -- ^ Modules to append
                     -> Compiler LLVMAST.Module
concatLLVMASTModules thisMod mspecs = do
    -- pull LLVMAST.Module implementations of appending modspecs
    maybeLLMods <- mapM ((fmap modLLVM) . getLoadedModuleImpln) mspecs
    let trustMsg = "LLVMAST.Module implementation not generated."
    let llmods = List.map (trustFromJust trustMsg) maybeLLMods
    let defs = List.map LLVMAST.moduleDefinitions llmods
    -- pull LLVMAST.Module implementation of the modspec to append to
    thisLLMod <- trustFromJustM trustMsg $
        fmap modLLVM $ getLoadedModuleImpln thisMod
    let updatedLLMod = List.foldl addUniqueDefinitions thisLLMod defs
    -- updateLoadedModuleImpln (\imp -> imp { modLLVM = Just updatedLLMod })
    --     thisMod
    return updatedLLMod


-- | Extend the LLVMAST.Definition list of the first module with the
-- LLVMAST.Definition list passed as the second parameter. The concatenation
-- must be unique.
addUniqueDefinitions :: LLVMAST.Module -> [LLVMAST.Definition]
                     -> LLVMAST.Module
addUniqueDefinitions (LLVMAST.Module n fn l t ds) defs =
    LLVMAST.Module n fn l t newDefs
  where
    newDefs = List.nub $ ds ++ defs


-------------------------------------------------------------------------------
-- Memory Interface                                                          --
-------------------------------------------------------------------------------

-- $ functions

-- | Call "wybe_malloc" from external C shared lib. Returns an i8* pointer.
-- XXX What will be the type of 'size' we pass to extern C's malloc?
callWybeMalloc :: PrimArg -> Codegen Operand
callWybeMalloc size = do
    let outTy = ptr_t (int_c 8)
    let fnName = LLVMAST.Name $ toSBString "wybe_malloc"
    sizeOp <- cgenArg size
    logCodegen $ "callWybeMalloc casting size " ++ show sizeOp
                 ++ " to " ++ show int_t
    inops <- (:[]) <$> doCast sizeOp int_t
    let ins =
          callC
          (externf (ptr_t (FunctionType outTy (typeOf <$> inops) False)) fnName)
          inops
    instr outTy ins


-- | Invoke the LLVM memcpy intrinsic to copy a specified number of bytes of
-- memory from a source address to a non-overlapping destination address.
callMemCpy :: Operand -> Operand -> PrimArg -> Codegen ()
callMemCpy dst src bytes = do
    let fnName = LLVMAST.Name $ toSBString "llvm.memcpy.p0i8.p0i8.i32"
    let charptr_t = ptr_t (int_c 8)
    dstCast <- doCast dst charptr_t
    srcCast <- doCast src charptr_t
    bytesOp <- cgenArg bytes
    bytesCast <- doCast bytesOp int_t
    -- dstCast <- instr charptr_t $ LLVMAST.BitCast dst charptr_t []
    -- srcCast <- instr charptr_t $ LLVMAST.BitCast src charptr_t []
    -- bytesOp <- cgenArg bytes
    -- bytesCast <- instr int_t   $ LLVMAST.BitCast bytesOp int_t []
    let inops = [dstCast, srcCast, bytesCast,
                 cons (C.Int 1 0)]
    let ins =
          callC
          (externf (ptr_t (FunctionType void_t (typeOf <$> inops) False))
           fnName)
          inops
    voidInstr ins


-- | Call the external C-library function for malloc and return
-- the bitcasted pointer to that location.
gcAllocate :: PrimArg -> LLVMAST.Type -> Codegen Operand
gcAllocate size castTy = do
    voidPtr <- callWybeMalloc size
<<<<<<< HEAD
    doCast voidPtr (typeOf voidPtr) castTy
=======
    doCast voidPtr castTy
>>>>>>> 26fa1a8f


-- | Index and return the value in the memory field referenced by the pointer
-- at the given offset.
-- If expected return type/value at that location is a pointer, then
-- the instruction inttoptr should precede the load instruction.
gcAccess :: Operand -> LLVMAST.Type -> Codegen Operand
gcAccess ptr outTy = do
    logCodegen $ "gcAccess " ++ show ptr ++ " " ++ show outTy
    let ptrTy = ptr_t outTy
<<<<<<< HEAD
    ptr' <- doCast ptr (typeOf ptr) ptrTy
=======
    ptr' <- doCast ptr ptrTy
>>>>>>> 26fa1a8f
    logCodegen $ "doCast produced " ++ show ptr'

    -- TODO: is getelementptr here redundant? we always index the 0th thing...
    let getel = getElementPtrInstr ptr' [0]
    logCodegen $ "getel = " ++ show getel
    accessPtr <- instr ptrTy getel
    logCodegen $ "accessPtr = " ++ show accessPtr
    let loadInstr = load accessPtr
    logCodegen $ "loadInstr = " ++ show loadInstr
    instr outTy $ loadInstr


    -- inttoptr loadedOp outTy
    -- case outTy of
    --     (PointerType ty _) -> do
    --         loadedOp <- instr opType $ load accessPtr
    --         inttoptr loadedOp outTy
    --     _ -> instr opType $ load accessPtr


-- | Index the pointer at the given offset and store the given operand value
-- in that indexed location.
-- If the operand to be stored is a pointer, the ptrtoint instruction should
-- precede the store instruction, with the int value of the pointer stored.
gcMutate :: Operand -> PrimArg -> PrimArg -> Codegen ()
gcMutate baseAddr offsetArg valArg = do
    logCodegen $ "gcMutate " ++ show baseAddr ++ " " ++ show offsetArg
                 ++ " " ++ show valArg
    finalAddr <- offsetAddr baseAddr iadd offsetArg
    valTy <- llvmType' $ argType valArg
    let ptrTy = ptr_t valTy
    ptr' <- inttoptr finalAddr ptrTy
    logCodegen $ "inttoptr " ++ show finalAddr ++ " " ++ show ptrTy
    logCodegen $ "inttoptr produced " ++ show ptr'

    let getel = getElementPtrInstr ptr' [0]
    logCodegen $ "getel = " ++ show getel
    accessPtr <- instr ptrTy getel
    logCodegen $ "accessPtr = " ++ show accessPtr
    val <- cgenArg valArg
    store accessPtr val


-- | Get the LLVMAST.Type the given pointer type points to.
pullFromPointer :: LLVMAST.Type -> LLVMAST.Type
pullFromPointer (PointerType ty _) = ty
pullFromPointer pty                = shouldnt $ "Not a pointer: " ++ show pty



-- Convert string to ShortByteString
toSBString :: [Char] -> BSS.ShortByteString
toSBString string = BSS.pack $ unsafeCoerce <$> string

----------------------------------------------------------------------------
-- Logging                                                                --
----------------------------------------------------------------------------

-- | Logging from the Compiler monad to Blocks.
logBlocks :: String -> Compiler ()
logBlocks = logMsg Blocks


-- | Log with a wrapping line of replicated characters above and below.
logWrapWith :: Char -> String -> Compiler ()
logWrapWith ch s = do
    logMsg Blocks (replicate 65 ch)
    logMsg Blocks s
    logMsg Blocks (replicate 65 ch)


logCodegen :: String -> Codegen ()
logCodegen s = lift2 $ logBlocks s<|MERGE_RESOLUTION|>--- conflicted
+++ resolved
@@ -531,14 +531,9 @@
           inops
     logCodegen $ "Translated ins = " ++ show ins
     addInstruction ins outArgs
-
-<<<<<<< HEAD
     mapM_ shimAfterCall shims
 
 cgen prim@(PrimHigher cId (ArgProcRef pspec closed _) args) = do
-=======
-cgen prim@(PrimHigher cId (ArgClosure pspec closed _) args) = do
->>>>>>> 26fa1a8f
     pspec' <- fromMaybe pspec <$> lift2 (maybeGetClosureOf pspec)
     logCodegen $ "Compiling " ++ show prim
               ++ " as first order call to " ++ show pspec'
@@ -783,13 +778,7 @@
                        ++ " " ++ show valArg
           baseAddr <- cgenArg addrArg
           gcMutate baseAddr offsetArg valArg
-          outRep <- typeRep' $ argType addrArg
-<<<<<<< HEAD
-          when (outRep == Address) (return $ shouldnt "outRep != Address")
-          assign (pullName outArg) baseAddr Address
-=======
           assign (pullName outArg) baseAddr
->>>>>>> 26fa1a8f
 
 cgenLPVM "mutate" _ [_, _, _, destructiveArg, _, _, _] =
       nyi "lpvm mutate instruction with non-constant destructive flag"
@@ -885,29 +874,11 @@
           instr address_t (offsetFn baseAddr offsetArg)
 
 
-<<<<<<< HEAD
-isNullCons :: C.Constant -> Bool
-isNullCons (C.Int _ val) = val == 0
-isNullCons _             = False
-
-
-isPtr :: LLVMAST.Type -> Bool
-isPtr (PointerType _ _) = True
-isPtr _                 = False
-
-
-doCast :: Operand -> LLVMAST.Type -> LLVMAST.Type -> Codegen Operand
-doCast op ty1 ty2 = do
-    (op',caseStr) <- castHelper bitcast zext trunc inttoptr ptrtoint op ty1 ty2
-    logCodegen $ "doCast from " ++ show op ++ " to " ++ show ty2
-                 ++ " (from ty: " ++ show ty1 ++ ") :  " ++ caseStr
-=======
 doCast :: Operand -> LLVMAST.Type -> Codegen Operand
 doCast op ty2 = do
     (op',caseStr) <- castHelper bitcast zext trunc inttoptr ptrtoint op (typeOf op) ty2
     logCodegen $ "doCast from " ++ show op' ++ " to " ++ show ty2
                  ++ ":  " ++ caseStr
->>>>>>> 26fa1a8f
     return op'
 
 
@@ -1044,16 +1015,9 @@
 paramGoesIn :: PrimParam -> Bool
 paramGoesIn = isLLVMInput . primParamFlow
 
-<<<<<<< HEAD
--- | Pull out the name of a primitive argument if it is a variable.
-argName :: PrimArg -> Maybe String
-argName ArgVar{argVarName=var} = Just $ show var
-argName _                    = Nothing
-=======
 argIntVal :: PrimArg -> Maybe Integer
 argIntVal (ArgInt val _) = Just val
 argIntVal _              = Nothing
->>>>>>> 26fa1a8f
 
 
 -- | Open a PrimArg into it's inferred type and string name.
@@ -1625,11 +1589,7 @@
 gcAllocate :: PrimArg -> LLVMAST.Type -> Codegen Operand
 gcAllocate size castTy = do
     voidPtr <- callWybeMalloc size
-<<<<<<< HEAD
-    doCast voidPtr (typeOf voidPtr) castTy
-=======
     doCast voidPtr castTy
->>>>>>> 26fa1a8f
 
 
 -- | Index and return the value in the memory field referenced by the pointer
@@ -1640,11 +1600,7 @@
 gcAccess ptr outTy = do
     logCodegen $ "gcAccess " ++ show ptr ++ " " ++ show outTy
     let ptrTy = ptr_t outTy
-<<<<<<< HEAD
-    ptr' <- doCast ptr (typeOf ptr) ptrTy
-=======
     ptr' <- doCast ptr ptrTy
->>>>>>> 26fa1a8f
     logCodegen $ "doCast produced " ++ show ptr'
 
     -- TODO: is getelementptr here redundant? we always index the 0th thing...
