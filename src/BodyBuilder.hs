--  File     : BodyBuilder.hs
--  Author   : Peter Schachte
--  Purpose  : A monad to build up a procedure Body, with copy propagation
--  Copyright: (c) 2015 Peter Schachte.  All rights reserved.
--  License  : Licensed under terms of the MIT license.  See the file
--           : LICENSE in the root directory of this project.


module BodyBuilder (
  BodyBuilder, buildBody, freshVarName, instr, buildFork, completeFork,
  beginBranch, endBranch, definiteVariableValue
  ) where

import AST
import Snippets
import Util
import Options (LogSelection(BodyBuilder))
import Data.Map as Map
import Data.List as List
import Data.Set as Set
import Data.Maybe
import Data.Bits
import Control.Applicative
import Control.Monad
import Control.Monad.Extra (whenJust)
import Control.Monad.Trans (lift)
import Control.Monad.Trans.State


----------------------------------------------------------------
--                       The BodyBuilder Monad
--
-- This monad is used to build up a ProcBody one instruction at a time.
--
-- buildBody runs the monad, producing a ProcBody.
-- instr adds a single instruction to then end of the procBody being built.
-- Forks are produced by the following functions:
--    buildFork     initiates a fork on a specified variable
--    beginBranch   starts a new branch of the current fork
--    endBranch     ends the current branch
--    completeFork  completes the current fork
--
-- A ProcBody is considered to have a unique continuation if it either
-- does not end in a branch, or if all but at most one of the branches
-- it ends with ends with a definite failure (a PrimTest (ArgInt 0 _)).
--
-- No instructions can be added between buildFork and beginBranch, or
-- between endBranch and beginBranch, or if the current state does not have
-- a unique continuation. A new fork can be built within a branch, but must
-- be completed before the branch is ended.
--
-- The ProcBody type does not support having anything follow a fork. Once a
-- ProcBody forks, the branches do not join again. Instead, each branch of
-- a fork should end with a call to another proc, which does whatever
-- should come after the fork. To handle this, once a fork is completed,
-- the BodyBuilder starts a new Unforked instruction sequence, and records
-- the completed fork as the predecessor of the Unforked sequence. This
-- also permits a fork to follow the Unforked sequence which follows a
-- fork. When producing the final ProcBody, if the current Unforked
-- sequence is short (or empty) and there is a predecessor fork, we simply
-- add the sequence to the end of each of branch of the fork and remove the
-- Unforked sequence. If it is not short and there is a predecessor, we
-- create a fresh proc whose input arguments are all the live variables,
-- whose outputs are the current proc's outputs, and whose body is built
-- from Unforked sequence, add a call to this fresh proc to each branch of
-- the previous Forked sequence, and remove the Unforked.
--
-- We handle a Forked sequence by generating a ProcBody for each branch,
-- collecting these as the branches of a ProcBody, and taking the
-- instructions from the preceding Unforked as the instruction sequence of
-- the ProcBody.
--
-- Note that for convenience/efficiency, we collect the instructions in a
-- sequence and the branches in a fork in reverse order, so these are
-- reversed when converting to a ProcBody.
--
-- Some transformation is performed by the BodyBuilder monad; in
-- particular, we keep track of variable=variable assignments, and replace
-- references to the destination (left) variable with the source (right)
-- variable.  This usually leaves the assignment dead, to be removed in
-- a later pass.  We also keep track of previous instructions, and later
-- calls to the same instructions with the same inputs are replaced by
-- assignments to the outputs with the old outputs.  We also handle some
-- arithmetic equivalences, entailments, and tautologies (eg, on a branch
-- where we know x==y, a call to x<=y will always return true; for
-- unsigned x, x<0 is always false, and x>0 is replaced with x!=0).
-- We also maintain a counter for temporary variable names.
--
-- The BodyState has two constructors:  Unforked is used before the first
-- fork, and after each new branch is created. Instructions can just be
-- added to this. Forked is used after a new fork is begun and before its
-- first branch is created, between ending a branch and starting a new one,
-- and after the fork is completed. New instructions can be added and new
-- forks built only when in the Unforked state. In the Forked state, we can
-- only create a new branch.
--
-- These constructors are used in a zipper-like structure, where the top of the
-- structure is the part we're building, and below that is the parent, ie,
-- the fork structure of which it's a part. This is implemented as follows:
--
--     buildFork is called when the state is Unforked.  It creates a new
--     Forked state, with the old state as its origin and an empty list
--     of bodies.  The new parent is the same as the old one.
--
--     beginBranch is called when the state is Forked.  It creates a new
--     Unforked state with the old state as parent.
--
--     endBranch is called with either a Forked or Unforked state.  It
--     adds the current state to the parent state's list of bodies and
--     makes that the new state.
--
--     completeFork is called when the state is Forked.  It doesn't
--     change the state.
----------------------------------------------------------------

type BodyBuilder = StateT BodyState Compiler

-- Holds the content of a ProcBody while we're building it.
data BodyState = BodyState {
      currBuild   :: [Placed Prim],   -- ^The body we're building, reversed
      currSubst   :: Substitution,    -- ^variable substitutions to propagate
      blockDefs   :: Set PrimVarName, -- ^All variables defined in this block
      forkConsts  :: Set PrimVarName, -- ^Consts in some branches of prev fork
      outSubst    :: VarSubstitution, -- ^Substitutions for var assignments
      subExprs    :: ComputedCalls,   -- ^Previously computed calls to reuse
      failed      :: Bool,            -- ^True if this body always fails
      tmpCount    :: Int,             -- ^The next temp variable number to use
      buildState  :: BuildState,      -- ^What state this node is in
      parent      :: Maybe BodyState  -- ^What comes before/above this
      } deriving (Eq,Show)


data BuildState
    = Unforked           -- ^Still building; ready for more instrs
    | Forked {           -- ^Building a new fork
        forkingVar   :: PrimVarName,   -- ^Variable that selects branch to take
        forkingVarTy :: TypeSpec,      -- ^Type of forkingVar
        knownVal     :: Maybe Integer, -- ^Definite value of forkingVar if known
        fused        :: Bool,          -- ^forkingVar is a constant in every
                                       -- branch in the parent fork, so this
                                       -- fork will be fused with parent fork
        bodies       :: [BodyState],   -- ^Rev'd BodyStates of branches so far
        complete     :: Bool           -- ^Whether the fork has been completed
        }
    deriving (Eq,Show)


-- | A fresh BodyState with specified temp counter and output var substitution
initState :: Int -> VarSubstitution -> BodyState
initState tmp oSubst =
    BodyState [] Map.empty Set.empty Set.empty oSubst Map.empty False tmp
              Unforked Nothing


-- | Set up a BodyState as a new child of the specified BodyState
childState :: BodyState -> BuildState -> BodyState
childState st@BodyState{currSubst=iSubst,outSubst=oSubst,subExprs=subs,
                        tmpCount=tmp, forkConsts=consts} bld =
    BodyState [] iSubst Set.empty consts oSubst subs False tmp bld $ Just st


-- | A mapping from variables to definite values, in service to constant
-- propagation.
type Substitution = Map PrimVarName PrimArg


-- | A mapping from variables to their renamings.  This is in service to
-- variable elimination.
type VarSubstitution = Map PrimVarName PrimVarName


-- To handle common subexpression elimination, we keep a map from previous
-- calls with their outputs removed.  This type encapsulates
-- that.  In the Prim keys, all PrimArgs are inputs.
type ComputedCalls = Map Prim [PrimArg]


-- |Allocate the next temp variable name and ensure it's not allocated again
freshVarName :: BodyBuilder PrimVarName
freshVarName = do
    tmp <- gets tmpCount
    modify (\st -> st {tmpCount = tmp + 1})
    return $ PrimVarName (mkTempName tmp) 0



----------------------------------------------------------------
--                      BodyBuilder Primitive Operations
----------------------------------------------------------------

-- |Run a BodyBuilder monad and extract the final proc body, along with the
-- final temp variable count and the set of variables used in the body.
buildBody :: Int -> VarSubstitution -> BodyBuilder a
          -> Compiler (Int,Set PrimVarName,ProcBody)
buildBody tmp oSubst builder = do
    logMsg BodyBuilder "<<<< Beginning to build a proc body"
    st <- execStateT builder $ initState tmp oSubst
    logMsg BodyBuilder ">>>> Finished building a proc body"
    logMsg BodyBuilder "     Current state:"
    logMsg BodyBuilder $ fst $ showState 8 st
    currBody (ProcBody [] NoFork) st


-- |Start a new fork on var of type ty
buildFork :: PrimVarName -> TypeSpec -> BodyBuilder ()
buildFork var ty = do
    st <- get
    var' <- expandVar var boolType
    logBuild $ "<<<< beginning to build a new fork on " ++ show var
               ++ " (-> " ++ show var' ++ ")"
    case buildState st of
      Forked{complete=True} ->
        shouldnt "Building a fork in Forked state"
      Forked{complete=False} ->
        shouldnt "Building a fork in Forking state"
      Unforked -> do
        arg' <- expandVar var ty
        logBuild $ "     (expands to " ++ show arg' ++ ")"
        case arg' of
          ArgInt n _ -> -- fork variable value known at compile-time
            put $ childState st $ Forked var ty (Just n) False [] False
          ArgVar{argVarName=var',argVarType=varType} -> do
            -- statically unknown result
            consts <- gets forkConsts
            logBuild $ "Consts from parent fork = " ++ show consts
            let fused = Set.member var' consts
            logBuild $ "This fork "
                       ++ (if fused then "WILL " else "will NOT ")
                       ++ "be fused with parent"
            put $ childState st $ Forked var' ty Nothing fused [] False
          _ -> shouldnt "switch on non-integer variable"
        logState


-- |Complete a fork previously initiated by buildFork.
completeFork :: BodyBuilder ()
completeFork = do
    st <- get
    case buildState st of
      Forked{complete=True} ->
        shouldnt "Completing an already-completed fork"
      Unforked ->
        shouldnt "Completing an un-built fork"
      Forked var ty val fused bods False -> do
        logBuild $ ">>>> ending fork on " ++ show var
        -- let branchMap = List.foldr1 (Map.intersectionWith Set.union)
        --                 (Map.map Set.singleton
        --                  . Map.filter argIsConst . currSubst <$> bods)
        let branchMaps = Map.filter argIsConst . currSubst <$> bods
        -- Variables set to the same constant in every branch
        let extraSubsts = List.foldr1 intersectMapIdentity branchMaps
        logBuild $ "     extraSubsts = " ++ show extraSubsts
        -- Variables with a constant value in each branch.  These can be
        -- used later to fuse branches of subsequent forks on those variables
        -- with this fork.
        let consts = List.foldr1 Set.union
                     $ List.map Map.keysSet branchMaps
        logBuild $ "     definite variables in all branches: " ++ show consts
        -- Prepare for any instructions coming after the fork
        let parent = st {buildState = Forked var ty val fused bods True,
                         tmpCount = maximum $ tmpCount <$> bods}
        let child = childState parent Unforked
        put $ child { forkConsts = consts,
                      currSubst = Map.union extraSubsts $ currSubst child}
        logState


-- |Start a new branch for the next integer value of the switch variable.
beginBranch :: BodyBuilder ()
beginBranch = do
    st <- get
    case buildState st of
      Forked{complete=True} ->
        shouldnt "Beginning a branch in an already-completed fork"
      Unforked ->
        shouldnt "Beginning a branch in an un-built fork"
      Forked var ty val fused bods False -> do
        let branchNum = length bods
        logBuild $ "<<<< <<<< Beginning to build "
                   ++ (if fused then "fused " else "") ++ "branch "
                   ++ show branchNum ++ " on " ++ show var
        when fused $ do
          par <- gets $ trustFromJust "forkConst with no grandparent branch"
                      . (>>= parent) . parent
          case buildState par of
            Forked{bodies=bods} -> do
              let matchingSubsts =
                    List.map currSubst
                    $ List.filter (matchingSubst var branchNum) bods
              let extraSubsts =
                    if List.null matchingSubsts
                    then Map.empty
                    else List.foldr1 intersectMapIdentity matchingSubsts
              logBuild $ "          Adding substs " ++ show extraSubsts
              -- XXX shouldn't need to do this sanity check
              -- lostSubsts <- (Map.\\ extraSubsts) <$> gets currSubst
              -- unless (Map.null lostSubsts )
              --   $ shouldnt $ "Fusion loses substs " ++ show lostSubsts
              modify $ \st -> st { currSubst =
                                   Map.union extraSubsts (currSubst st) }
            Unforked -> shouldnt "forkConst predicted parent branch"
        put $ childState st Unforked
        -- XXX also add consequences of this, eg if var is result of X==Y
        --     comparison and var == 1, then record that X==Y.
        when (isNothing val && not fused)
          $ addSubst var $ ArgInt (fromIntegral branchNum) intType
        logState


-- |End the current branch.
endBranch :: BodyBuilder ()
endBranch = do
    st <- get
    (par,st,var,ty,val,fused,bodies) <- gets popParent
    logBuild $ ">>>> >>>> Ending branch "
               ++ show (length bodies) ++ " on " ++ show var
    put $ par { buildState=Forked var ty val fused (st:bodies) False }
    logState


-- |Return the closest Forking ancestor of a state, and fix its immediate
--  child to no longer list it as parent
popParent :: BodyState -> (BodyState,BodyState,PrimVarName,TypeSpec,
                           Maybe Integer,Bool,[BodyState])
popParent st@BodyState{parent=Nothing} =
    shouldnt "endBranch with no open branch to end"
popParent st@BodyState{parent=(Just
             par@BodyState{buildState=(Forked var ty val fused
                                       branches False)})} =
    (par, st {parent = Nothing}, var, ty, val, fused, branches)
popParent st@BodyState{parent=Just par} =
    let (ancestor, fixedPar, var, ty, val, fused, branches) = popParent par
    in  (ancestor,st {parent=Just fixedPar}, var, ty, val, fused, branches)


-- | Test if the specified variable is bound to the specified constant in the
-- specified BodyState.
matchingSubst :: PrimVarName -> Int -> BodyState -> Bool
matchingSubst var branchNum bod =
  maybe False ((== branchNum) . fromIntegral)
  ((Map.lookup var $ currSubst bod) >>= argIntegerValue)


-- |Return Just the known value of the specified variable, or Nothing
definiteVariableValue :: PrimVarName -> BodyBuilder (Maybe PrimArg)
definiteVariableValue var = do
    arg <- expandVar var AnyType
    case arg of
        ArgVar{} -> return Nothing -- variable (unknown) result
        _ -> return $ Just arg

buildPrims :: BodyState -> BodyBuilder a -> Compiler (a,BodyState)
buildPrims st builder = runStateT builder st


-- |Add an instruction to the current body, after applying the current
--  substitution. If it's a move instruction, add it to the current
--  substitution.
instr :: Prim -> OptPos -> BodyBuilder ()
instr prim pos = do
    st <- get
    case st of
      BodyState{failed=True}  -> do -- ignore if we've already failed
        logBuild $ "  Failing branch:  ignoring instruction " ++ show prim
        return ()
      BodyState{failed=False,buildState=Unforked} -> do
        prim' <- argExpandedPrim prim
        logBuild $ "Generating instr " ++ show prim ++ " -> " ++ show prim'
        instr' prim' pos
      _ ->
        shouldnt "instr in Forked context"


instr' :: Prim -> OptPos -> BodyBuilder ()
instr' prim@(PrimForeign "llvm" "move" []
           [val, argvar@ArgVar{argVarName=var, argVarFlow=flow}]) pos
  = do
    logBuild $ "  Expanding move(" ++ show val ++ ", " ++ show argvar ++ ")"
    unless (flow == FlowOut && argFlowDirection val == FlowIn) $
      shouldnt "move instruction with wrong flow"
    outVar <- gets (Map.findWithDefault var var . outSubst)
    addSubst outVar val
    rawInstr prim pos
    recordVarSet argvar
--     this is a bit of a hack to work around not threading a heap
--     through the code, which causes the compiler to try to reuse
--     the results of calls to alloc.  Since the mutate primitives
--     already have an output value, that should stop us from trying
--     to reuse modified structures or the results of calls to
--     access after a structure is modified, so alloc should be
--     the only problem that needs fixing.  We don't want to fix this
--     by threading a heap through, because it's fine to reorder calls
--     to alloc.
instr' prim@(PrimForeign "lpvm" "alloc" [] [_,argvar]) pos = do
    logBuild "  Leaving alloc alone"
    rawInstr prim pos
    recordVarSet argvar
instr' prim@(PrimForeign "lpvm" "cast" []
             [from, to@ArgVar{argVarName=var, argVarFlow=flow}]) pos
  = do
    logBuild $ "  Expanding cast(" ++ show from ++ ", " ++ show to ++ ")"
    unless (argFlowDirection from == FlowIn && flow == FlowOut) $
        shouldnt "cast instruction with wrong flow"
    if argType from == argType to
      then instr' (PrimForeign "llvm" "move" [] [from, to]) pos
      else ordinaryInstr prim pos
instr' prim@(PrimTest (ArgInt 0 _)) pos = do
    rawInstr prim pos
    logBuild "  Found fail instruction; noting failing branch"
    -- note guaranteed failure
    modify (\s -> s { failed=True })
instr' prim pos = ordinaryInstr prim pos


ordinaryInstr :: Prim -> OptPos -> BodyBuilder ()
ordinaryInstr prim pos = do
    let (prim',newOuts) = splitPrimOutputs prim
    logBuild $ "Looking for computed instr " ++ show prim' ++ " ..."
    currSubExprs <- gets subExprs
    logBuild $ "  with subExprs = " ++ show currSubExprs
    match <- gets (Map.lookup prim' . subExprs)
    case match of
        Nothing -> do
            -- record prim executed (and other modes), and generate instr
            logBuild "not found"
            recordEntailedPrims prim
            rawInstr prim pos
            mapM_ recordVarSet $ primOutputs prim
        Just oldOuts -> do
            -- common subexpr: just need to record substitutions
            logBuild $ "found it; substituting "
                       ++ show oldOuts ++ " for " ++ show newOuts
            mapM_ (\(newOut,oldOut) ->
                     instr' (PrimForeign "llvm" "move" []
                              [mkInput oldOut, newOut])
                     Nothing)
                  $ zip newOuts oldOuts



-- | Invert an output arg to be an input arg.
mkInput :: PrimArg -> PrimArg
mkInput (ArgVar name ty coerce _ ftype lst) =
    ArgVar name ty coerce FlowIn Ordinary False
mkInput arg@ArgInt{} = arg
mkInput arg@ArgFloat{} = arg
mkInput arg@ArgString{} = arg
mkInput arg@ArgChar{} = arg
mkInput (ArgUnneeded FlowOut ty) = ArgUnneeded FlowIn ty
mkInput arg@ArgUnneeded{} = arg


argExpandedPrim :: Prim -> BodyBuilder Prim
argExpandedPrim call@(PrimCall pspec args) = do
    args' <- mapM expandArg args
    params <- lift $ primProtoParams <$> getProcPrimProto pspec
    unless (sameLength args' params) $
        shouldnt $ "arguments don't match params in call " ++ show call
    args'' <- zipWithM (transformUnneededArg $ zip params args) params args'
    return $ PrimCall pspec args''
argExpandedPrim (PrimForeign lang nm flags args) = do
    args' <- mapM expandArg args
    return $ simplifyForeign lang nm flags args'
argExpandedPrim (PrimTest arg) = do
    arg' <- expandArg arg
    return $ PrimTest arg'


-- |Replace any arguments corresponding to unneeded parameters with
--  ArgUnneeded.  For unneeded *output* parameters, there must be an
--  input with the same name.  We must set the output argument variable
--  to the corresponding input argument, so the value is defined.
transformUnneededArg :: [(PrimParam,PrimArg)] -> PrimParam -> PrimArg
                     -> BodyBuilder PrimArg
transformUnneededArg pairs
    PrimParam{primParamInfo=ParamInfo{paramInfoUnneeded=True},
               primParamFlow=flow, primParamType=typ, primParamName=name}
    arg = do
        logBuild $ "Marking unneeded argument " ++ show arg
        when (flow == FlowOut) $ do
            case List.filter
                 (\(p,a)-> primParamName p == name && primParamFlow p == FlowIn)
                 pairs of
              []      -> shouldnt $ "No input param matching output "
                                    ++ show name
              [(_,a)] -> do
                logBuild $ "Adding move instruction for unneeded output "
                           ++ show arg
                instr' (PrimForeign "llvm" "move" [] [a, arg]) Nothing
              _       -> shouldnt $ "Multiple input params match output "
                                    ++ show name
        return $ ArgUnneeded flow typ
transformUnneededArg _ _ arg = return arg


-- |Construct a fake version of a Prim instruction containing only its
-- inputs, and with inessential parts canonicalised away.  Also return the
-- outputs of the instruction.
splitPrimOutputs :: Prim -> (Prim, [PrimArg])
splitPrimOutputs prim =
    let (inArgs,outArgs) = splitArgsByMode $ primArgs prim
    in  (replacePrimArgs prim $ canonicaliseArg <$> inArgs, outArgs)


-- |Returns a list of all output arguments of the input Prim
primOutputs :: Prim -> [PrimArg]
primOutputs prim =
    List.filter ((==FlowOut) . argFlowDirection) $ primArgs prim


-- |Add a binding for a variable. If that variable is an output for the
--  proc being defined, also add an explicit assignment to that variable.
addSubst :: PrimVarName -> PrimArg -> BodyBuilder ()
addSubst var val = do
    logBuild $ "      adding subst " ++ show var ++ " -> " ++ show val
    modify (\s -> s { currSubst = Map.insert var val $ currSubst s })
    subst <- gets currSubst
    logBuild $ "      new subst = " ++ show subst


-- |Record that the specified arg (which must be a variable) has been set.
recordVarSet :: PrimArg -> BodyBuilder ()
recordVarSet ArgVar{argVarName=nm, argVarFlow=FlowOut} =
    modify (\s -> s { blockDefs = Set.insert nm $ blockDefs s })
recordVarSet (ArgUnneeded FlowOut _) = return ()
recordVarSet arg =
    shouldnt $ "recordVarSet of non-output argument " ++ show arg

-- |Record all instructions equivalent to the input prim in the lookup table,
--  so if we later see an equivalent instruction we don't repeat it but
--  reuse the already-computed outputs.  This implements common subexpression
--  elimination.  It can also handle optimisations like recognizing the
--  reconstruction of a deconstructed value, and accounts for commutative
--  operations and inverse operations.
recordEntailedPrims :: Prim -> BodyBuilder ()
recordEntailedPrims prim = do
    let pair1 = splitPrimOutputs prim
    instrPairs <- (pair1:) <$> lift (instrConsequences prim)
    logBuild $ "Recording computed instrs"
               ++ List.concatMap
                  (\(p,o)-> "\n        " ++ show p ++ " -> " ++ show o)
                  instrPairs
    modify (\s -> s {subExprs = List.foldr (uncurry Map.insert) (subExprs s)
                                instrPairs})


-- |Return a list of instructions that have effectively already been
--  computed, mostly because they are inverses of instructions already
--  computed, or because of commutativity.
--  XXX Doesn't yet handle multiple modes for PrimCalls
instrConsequences :: Prim -> Compiler [(Prim,[PrimArg])]
instrConsequences prim =
   List.map (\(p,os) -> (canonicalisePrim p, os)) <$> instrConsequences' prim

instrConsequences' :: Prim -> Compiler [(Prim,[PrimArg])]
instrConsequences' (PrimForeign "lpvm" "cast" flags [a1,a2]) =
    return [(PrimForeign "lpvm" "cast" flags [a2], [a1])]
-- XXX this doesn't handle mutate to other fields leaving value unchanged
instrConsequences' (PrimForeign "lpvm" "mutate" [] [_,addr,offset,_,_,_,val]) =
    return [(PrimForeign "lpvm" "access" [] [addr,offset], [val])]
instrConsequences' (PrimForeign "llvm" "add" flags [a1,a2,a3]) =
    return [(PrimForeign "llvm" "sub" flags [a3,a2], [a1]),
            (PrimForeign "llvm" "sub" flags [a3,a1], [a2]),
            (PrimForeign "llvm" "add" flags [a2,a1], [a3])]
instrConsequences' (PrimForeign "llvm" "sub" flags [a1,a2,a3]) =
    return [(PrimForeign "llvm" "add" flags [a3,a2], [a1]),
            (PrimForeign "llvm" "add" flags [a2,a3], [a1]),
            (PrimForeign "llvm" "sub" flags [a1,a3], [a2])]
instrConsequences' (PrimForeign "llvm" "mul" flags [a1,a2,a3]) =
    return [(PrimForeign "llvm" "mul" flags [a2,a1], [a3])]
instrConsequences' (PrimForeign "llvm" "fadd" flags [a1,a2,a3]) =
    return [(PrimForeign "llvm" "fadd" flags [a2,a1], [a3])]
instrConsequences' (PrimForeign "llvm" "fmul" flags [a1,a2,a3]) =
    return [(PrimForeign "llvm" "fmul" flags [a2,a1], [a3])]
instrConsequences' (PrimForeign "llvm" "and" flags [a1,a2,a3]) =
    return [(PrimForeign "llvm" "and" flags [a2,a1], [a3])]
instrConsequences' (PrimForeign "llvm" "or" flags [a1,a2,a3]) =
    return [(PrimForeign "llvm" "or" flags [a2,a1], [a3])]
instrConsequences' (PrimForeign "llvm" "icmp" ["eq"] [a1,a2,a3]) =
    return [(PrimForeign "llvm" "icmp" ["eq"] [a2,a1], [a3])]
instrConsequences' (PrimForeign "llvm" "icmp" ["ne"] [a1,a2,a3]) =
    return [(PrimForeign "llvm" "icmp" ["ne"] [a2,a1], [a3])]
instrConsequences' (PrimForeign "llvm" "icmp" ["slt"] [a1,a2,a3]) =
    return [(PrimForeign "llvm" "icmp" ["sgt"] [a2,a1], [a3])]
instrConsequences' (PrimForeign "llvm" "icmp" ["sgt"] [a1,a2,a3]) =
    return [(PrimForeign "llvm" "icmp" ["slt"] [a2,a1], [a3])]
instrConsequences' (PrimForeign "llvm" "icmp" ["ult"] [a1,a2,a3]) =
    return [(PrimForeign "llvm" "icmp" ["ugt"] [a2,a1], [a3])]
instrConsequences' (PrimForeign "llvm" "icmp" ["ugt"] [a1,a2,a3]) =
    return [(PrimForeign "llvm" "icmp" ["ult"] [a2,a1], [a3])]
instrConsequences' (PrimForeign "llvm" "icmp" ["sle"] [a1,a2,a3]) =
    return [(PrimForeign "llvm" "icmp" ["sge"] [a2,a1], [a3])]
instrConsequences' (PrimForeign "llvm" "icmp" ["sge"] [a1,a2,a3]) =
    return [(PrimForeign "llvm" "icmp" ["sle"] [a2,a1], [a3])]
instrConsequences' (PrimForeign "llvm" "icmp" ["ule"] [a1,a2,a3]) =
    return [(PrimForeign "llvm" "icmp" ["uge"] [a2,a1], [a3])]
instrConsequences' (PrimForeign "llvm" "icmp" ["uge"] [a1,a2,a3]) =
    return [(PrimForeign "llvm" "icmp" ["ule"] [a2,a1], [a3])]
instrConsequences' _ = return []



-- |Unconditionally add an instr to the current body
rawInstr :: Prim -> OptPos -> BodyBuilder ()
rawInstr prim pos = do
    logBuild $ "---- adding instruction " ++ show prim
    validateInstr prim
    modify $ addInstrToState (maybePlace prim pos)



splitArgsByMode :: [PrimArg] -> ([PrimArg], [PrimArg])
splitArgsByMode = List.partition ((==FlowIn) . argFlowDirection)


canonicalisePrim :: Prim -> Prim
canonicalisePrim (PrimCall nm args) =
    PrimCall nm $ List.map (canonicaliseArg . mkInput) args
canonicalisePrim (PrimForeign lang op flags args) =
    PrimForeign lang op flags $ List.map (canonicaliseArg . mkInput) args
canonicalisePrim (PrimTest arg) =
    PrimTest $ (canonicaliseArg . mkInput) arg


-- |Standardise unimportant info in an arg, so that it is equal to any
--  other arg with the same content.
canonicaliseArg :: PrimArg -> PrimArg
canonicaliseArg ArgVar{argVarName=nm, argVarFlow=fl} =
    ArgVar nm AnyType False fl Ordinary False
canonicaliseArg (ArgInt v _)         = ArgInt v AnyType
canonicaliseArg (ArgFloat v _)       = ArgFloat v AnyType
canonicaliseArg (ArgString v _)      = ArgString v AnyType
canonicaliseArg (ArgChar v _)        = ArgChar v AnyType
canonicaliseArg (ArgUnneeded dir _)  = ArgUnneeded dir AnyType


validateInstr :: Prim -> BodyBuilder ()
validateInstr i@(PrimCall _ args)        = mapM_ (validateArg i) args
validateInstr i@(PrimForeign _ _ _ args) = mapM_ (validateArg i) args
validateInstr (PrimTest _)               = return ()


validateArg :: Prim -> PrimArg -> BodyBuilder ()
validateArg instr ArgVar{argVarType=ty} = validateType ty instr
validateArg instr (ArgInt    _ ty)    = validateType ty instr
validateArg instr (ArgFloat  _ ty)    = validateType ty instr
validateArg instr (ArgString _ ty)    = validateType ty instr
validateArg instr (ArgChar   _ ty)    = validateType ty instr
validateArg instr (ArgUnneeded _ ty)  = validateType ty instr


validateType :: TypeSpec -> Prim -> BodyBuilder ()
validateType InvalidType instr =
    shouldnt $ "InvalidType in argument of " ++ show instr
-- XXX AnyType is now a valid type treated as a word type
-- validateType AnyType instr =
--     shouldnt $ "AnyType in argument of " ++ show instr
validateType _ instr = return ()


addInstrToState :: Placed Prim -> BodyState -> BodyState
addInstrToState ins st@BodyState{buildState=Unforked} =
    st { currBuild = ins:currBuild st}
-- XXX merge these two equations
addInstrToState ins st@BodyState{buildState=bld@Forked{complete=False,
                                                       bodies=bods}} =
    st { buildState = bld {bodies=List.map (addInstrToState ins) bods} }
addInstrToState ins st@BodyState{buildState=bld@Forked{complete=True,
                                                       bodies=bods}} =
    st { buildState = bld {bodies=List.map (addInstrToState ins) bods} }


-- |Return the current ultimate value of the specified variable name and type
expandVar :: PrimVarName -> TypeSpec -> BodyBuilder PrimArg
expandVar var ty = expandArg $ ArgVar var ty False FlowIn Ordinary False


-- |Return the current ultimate value of the input argument.
expandArg :: PrimArg -> BodyBuilder PrimArg
expandArg arg@ArgVar{argVarName=var, argVarFlow=FlowIn} = do
    var' <- gets (Map.lookup var . currSubst)
    logBuild $ "Expanded " ++ show var ++ " to variable " ++ show var'
    maybe (return arg) expandArg var'
expandArg (ArgVar var typ coerce FlowOut ftype lst) = do
    var' <- gets (Map.findWithDefault var var . outSubst)
    return $ ArgVar var' typ coerce FlowOut ftype lst
expandArg arg = return arg



----------------------------------------------------------------
--                              Constant Folding
----------------------------------------------------------------

-- |Transform primitives with all inputs known into a move instruction by
--  performing the operation at compile-time.
simplifyForeign ::  String -> ProcName -> [Ident] -> [PrimArg] -> Prim
simplifyForeign "llvm" op flags args = simplifyOp op flags args
simplifyForeign lang op flags args = PrimForeign lang op flags args


-- | Simplify and canonicalise llvm instructions where possible. This
--   handles constant folding and simple (single-operation) algebraic
--   simplifications (left and right identities and annihilators).
--   Commutative ops are canonicalised by putting the smaller argument
--   first, but only for integer ops.  Integer inequalities are
--   canonicalised by putting smaller argument first and flipping
--   comparison if necessary.
simplifyOp :: ProcName -> [Ident] -> [PrimArg] -> Prim
-- Integer ops
simplifyOp "add" _ [ArgInt n1 ty, ArgInt n2 _, output] =
  primMove (ArgInt (n1+n2) ty) output
simplifyOp "add" _ [ArgInt 0 ty, arg, output] =
  primMove arg output
simplifyOp "add" _ [arg, ArgInt 0 ty, output] =
  primMove arg output
simplifyOp "add" flags [arg1, arg2, output]
    | arg2 < arg1 = PrimForeign "llvm" "add" flags [arg2, arg1, output]
simplifyOp "sub" _ [ArgInt n1 ty, ArgInt n2 _, output] =
  primMove (ArgInt (n1-n2) ty) output
simplifyOp "sub" _ [arg, ArgInt 0 _, output] =
  primMove arg output
simplifyOp "mul" _ [ArgInt n1 ty, ArgInt n2 _, output] =
  primMove (ArgInt (n1*n2) ty) output
simplifyOp "mul" _ [ArgInt 1 ty, arg, output] =
  primMove arg output
simplifyOp "mul" _ [arg, ArgInt 1 ty, output] =
  primMove arg output
simplifyOp "mul" _ [ArgInt 0 ty, _, output] =
  primMove (ArgInt 0 ty) output
simplifyOp "mul" _ [_, ArgInt 0 ty, output] =
  primMove (ArgInt 0 ty) output
simplifyOp "mul" flags [arg1, arg2, output]
    | arg2 < arg1 = PrimForeign "llvm" "mul" flags [arg2, arg1, output]
simplifyOp "div" _ [ArgInt n1 ty, ArgInt n2 _, output] =
  primMove (ArgInt (n1 `div` n2) ty) output
simplifyOp "div" _ [arg, ArgInt 1 _, output] =
  primMove arg output
-- Bitstring ops
simplifyOp "and" _ [ArgInt n1 ty, ArgInt n2 _, output] =
  primMove (ArgInt (fromIntegral n1 .&. fromIntegral n2) ty) output
simplifyOp "and" _ [ArgInt 0 ty, _, output] =
  primMove (ArgInt 0 ty) output
simplifyOp "and" _ [_, ArgInt 0 ty, output] =
  primMove (ArgInt 0 ty) output
simplifyOp "and" _ [ArgInt (-1) _, arg, output] =
  primMove arg output
simplifyOp "and" _ [arg, ArgInt (-1) _, output] =
  primMove arg output
simplifyOp "and" flags [arg1, arg2, output]
    | arg2 < arg1 = PrimForeign "llvm" "and" flags [arg2, arg1, output]
simplifyOp "or" _ [ArgInt n1 ty, ArgInt n2 _, output] =
  primMove (ArgInt (fromIntegral n1 .|. fromIntegral n2) ty) output
simplifyOp "or" _ [ArgInt (-1) ty, _, output] =
  primMove (ArgInt (-1) ty) output
simplifyOp "or" _ [_, ArgInt (-1) ty, output] =
  primMove (ArgInt (-1) ty) output
simplifyOp "or" _ [ArgInt 0 _, arg, output] =
  primMove arg output
simplifyOp "or" _ [arg, ArgInt 0 _, output] =
  primMove arg output
simplifyOp "or" flags [arg1, arg2, output]
    | arg2 < arg1 = PrimForeign "llvm" "or" flags [arg2, arg1, output]
simplifyOp "xor" _ [ArgInt n1 ty, ArgInt n2 _, output] =
  primMove (ArgInt (fromIntegral n1 `xor` fromIntegral n2) ty) output
simplifyOp "xor" _ [ArgInt 0 _, arg, output] =
  primMove arg output
simplifyOp "xor" _ [arg, ArgInt 0 _, output] =
  primMove arg output
simplifyOp "xor" flags [arg1, arg2, output]
    | arg2 < arg1 = PrimForeign "llvm" "xor" flags [arg2, arg1, output]
simplifyOp "shl" _ [ArgInt n1 ty, ArgInt n2 _, output] =
  primMove (ArgInt (n1 `shiftL` fromIntegral n2) ty) output
simplifyOp "shl" _ [arg, ArgInt 0 _, output] =
  primMove arg output
simplifyOp "shl" _ [arg@(ArgInt 0 _), _, output] =
  primMove arg output
simplifyOp "ashr" _ [ArgInt n1 ty, ArgInt n2 _, output] =
  primMove (ArgInt (n1 `shiftR` fromIntegral n2) ty) output
simplifyOp "ashr" _ [arg, ArgInt 0 _, output] =
  primMove arg output
-- XXX Need to convert both to unsigned before shifting
-- simplifyOp "lshr" _ [ArgInt n1 ty, ArgInt n2 _, output] =
--   primMove (ArgInt (n1 `shiftR` fromIntegral n2) ty) output
simplifyOp "lshr" _ [arg, ArgInt 0 _, output] =
  primMove arg output
-- Integer comparisons, including special handling of unsigned comparison to 0
simplifyOp "icmp" ["eq"] [ArgInt n1 _, ArgInt n2 _, output] =
  primMove (boolConstant $ n1==n2) output
simplifyOp "icmp" ["eq"] [arg1, arg2, output]
    | arg2 < arg1 = PrimForeign "llvm" "icmp" ["eq"] [arg2, arg1, output]
simplifyOp "icmp" ["ne"] [ArgInt n1 _, ArgInt n2 _, output] =
  primMove (boolConstant $ n1/=n2) output
simplifyOp "icmp" ["ne"] [arg1, arg2, output]
    | arg2 < arg1 = PrimForeign "llvm" "icmp" ["ne"] [arg2, arg1, output]
simplifyOp "icmp" ["slt"] [ArgInt n1 _, ArgInt n2 _, output] =
  primMove (boolConstant $ n1<n2) output
simplifyOp "icmp" ["slt"] [arg1, arg2, output]
    | arg2 < arg1 = PrimForeign "llvm" "icmp" ["sgt"] [arg2, arg1, output]
simplifyOp "icmp" ["sle"] [ArgInt n1 _, ArgInt n2 _, output] =
  primMove (boolConstant $ n1<=n2) output
simplifyOp "icmp" ["sle"] [arg1, arg2, output]
    | arg2 < arg1 = PrimForeign "llvm" "icmp" ["sge"] [arg2, arg1, output]
simplifyOp "icmp" ["sgt"] [ArgInt n1 _, ArgInt n2 _, output] =
  primMove (boolConstant $ n1>n2) output
simplifyOp "icmp" ["sgt"] [arg1, arg2, output]
    | arg2 < arg1 = PrimForeign "llvm" "icmp" ["slt"] [arg2, arg1, output]
simplifyOp "icmp" ["sge"] [ArgInt n1 _, ArgInt n2 _, output] =
  primMove (boolConstant $ n1>=n2) output
simplifyOp "icmp" ["sge"] [arg1, arg2, output]
    | arg2 < arg1 = PrimForeign "llvm" "icmp" ["sle"] [arg2, arg1, output]
simplifyOp "icmp" ["ult"] [ArgInt n1 _, ArgInt n2 _, output] =
  let n1' = fromIntegral n1 :: Word
      n2' = fromIntegral n2 :: Word
  in primMove (boolConstant $ n1'<n2') output
simplifyOp "icmp" ["ult"] [_, ArgInt 0 _, output] = -- nothing is < 0
  primMove (ArgInt 0 boolType) output
simplifyOp "icmp" ["ult"] [a1, ArgInt 1 ty, output] = -- only 0 is < 1
  PrimForeign "llvm" "icmp" ["eq"] [a1,ArgInt 0 ty,output]
simplifyOp "icmp" ["ult"] [arg1, arg2, output]
    | arg2 < arg1 = PrimForeign "llvm" "icmp" ["ugt"] [arg2, arg1, output]
simplifyOp "icmp" ["ule"] [ArgInt n1 _, ArgInt n2 _, output] =
  let n1' = fromIntegral n1 :: Word
      n2' = fromIntegral n2 :: Word
  in primMove (boolConstant $ n1'<=n2') output
simplifyOp "icmp" ["ule"] [ArgInt 0 _, _, output] = -- 0 is <= everything
  primMove (ArgInt 1 boolType) output
simplifyOp "icmp" ["ule"] [ArgInt 1 ty, a2, output] = -- 1 is <= all but 0
  PrimForeign "llvm" "icmp" ["ne"] [ArgInt 0 ty,a2,output]
simplifyOp "icmp" ["ule"] [arg1, arg2, output]
    | arg2 < arg1 = PrimForeign "llvm" "icmp" ["uge"] [arg2, arg1, output]
simplifyOp "icmp" ["ugt"] [ArgInt n1 _, ArgInt n2 _, output] =
  let n1' = fromIntegral n1 :: Word
      n2' = fromIntegral n2 :: Word
  in primMove (boolConstant $ n1'>n2') output
simplifyOp "icmp" ["ugt"] [ArgInt 0 _, _, output] = -- 0 is > nothing
  primMove (ArgInt 0 boolType) output
simplifyOp "icmp" ["ugt"] [ArgInt 1 ty, a2, output] = -- 1 is > only 0
  PrimForeign "llvm" "icmp" ["eq"] [ArgInt 0 ty,a2,output]
simplifyOp "icmp" ["ugt"] [arg1, arg2, output]
    | arg2 < arg1 = PrimForeign "llvm" "icmp" ["ult"] [arg2, arg1, output]
simplifyOp "icmp" ["uge"] [ArgInt n1 _, ArgInt n2 _, output] =
  let n1' = fromIntegral n1 :: Word
      n2' = fromIntegral n2 :: Word
  in primMove (boolConstant $ n1'>=n2') output
simplifyOp "icmp" ["uge"] [_, ArgInt 0 _, output] = -- everything is >= 0
  primMove (ArgInt 1 boolType) output
simplifyOp "icmp" ["uge"] [a1, ArgInt 1 ty, output] = -- all but 0 is >= 1
  PrimForeign "llvm" "icmp" ["ne"] [a1,ArgInt 0 ty,output]
simplifyOp "icmp" ["uge"] [arg1, arg2, output]
    | arg2 < arg1 = PrimForeign "llvm" "icmp" ["ule"] [arg2, arg1, output]
-- Float ops
simplifyOp "fadd" _ [ArgFloat n1 ty, ArgFloat n2 _, output] =
  primMove (ArgFloat (n1+n2) ty) output
simplifyOp "fadd" _ [ArgFloat 0 _, arg, output] =
  primMove arg output
simplifyOp "fadd" _ [arg, ArgFloat 0 _, output] =
  primMove arg output
simplifyOp "fsub" _ [ArgFloat n1 ty, ArgFloat n2 _, output] =
  primMove (ArgFloat (n1-n2) ty) output
simplifyOp "fsub" _ [arg, ArgFloat 0 _, output] =
  primMove arg output
simplifyOp "fmul" _ [ArgFloat n1 ty, ArgFloat n2 _, output] =
  primMove (ArgFloat (n1*n2) ty) output
simplifyOp "fmul" _ [arg, ArgFloat 1 _, output] =
  primMove arg output
simplifyOp "fmul" _ [ArgFloat 1 _, arg, output] =
  primMove arg output
-- We don't handle float * 0.0 because of the semantics of IEEE floating mult.
simplifyOp "fdiv" _ [ArgFloat n1 ty, ArgFloat n2 _, output] =
  primMove (ArgFloat (n1/n2) ty) output
simplifyOp "fdiv" _ [arg, ArgFloat 1 _, output] =
  primMove arg output
-- Float comparisons
simplifyOp "fcmp" ["eq"] [ArgFloat n1 _, ArgFloat n2 _, output] =
  primMove (boolConstant $ n1==n2) output
simplifyOp "fcmp" ["ne"] [ArgFloat n1 _, ArgFloat n2 _, output] =
  primMove (boolConstant $ n1/=n2) output
simplifyOp "fcmp" ["slt"] [ArgFloat n1 _, ArgFloat n2 _, output] =
  primMove (boolConstant $ n1<n2) output
simplifyOp "fcmp" ["sle"] [ArgFloat n1 _, ArgFloat n2 _, output] =
  primMove (boolConstant $ n1<=n2) output
simplifyOp "fcmp" ["sgt"] [ArgFloat n1 _, ArgFloat n2 _, output] =
  primMove (boolConstant $ n1>n2) output
simplifyOp "fcmp" ["sge"] [ArgFloat n1 _, ArgFloat n2 _, output] =
  primMove (boolConstant $ n1>=n2) output
simplifyOp name flags args = PrimForeign "llvm" name flags args


boolConstant :: Bool -> PrimArg
boolConstant bool = ArgInt (fromIntegral $ fromEnum bool) boolType

----------------------------------------------------------------
--                  Reassembling the ProcBody
--
-- Once we've built up a BodyState, this code assembles it into a new ProcBody.
-- While we're at it, we also mark the last use of each variable, eliminate
-- calls that don't produce any output needed later in the body, and eliminate
-- any move instructions that moves a variable defined in the same block as the
-- move and not used after the move.  Most other move instructions were removed
-- while building BodyState, but that approach cannot eliminate moves to output
-- parameters.
----------------------------------------------------------------

currBody :: ProcBody -> BodyState -> Compiler (Int,Set PrimVarName,ProcBody)
currBody body st = do
    logMsg BodyBuilder $ "Now reconstructing body with usedLater = "
      ++ intercalate ", " (show <$> Map.keys (outSubst st))
    st' <- execStateT (rebuildBody st)
<<<<<<< HEAD
           $ BkwdBuilderState (Map.keysSet $ outSubst st) Map.empty body
    return (tmpCount st, asmUsedLater st', asmFollowing st')
=======
           $ BkwdBuilderState (Map.keysSet $ outSubst st) Nothing Map.empty
                              0 body
    logMsg BodyBuilder ">>>> Finished rebuilding a proc body"
    logMsg BodyBuilder "     Final state:"
    logMsg BodyBuilder $ showBlock 5 $ bkwdFollowing st'
    return (tmpCount st, bkwdUsedLater st', bkwdFollowing st')
>>>>>>> 02bf2cae


type BkwdBuilder = StateT BkwdBuilderState Compiler

-- |BkwdBuilderState is used to store context info while building a ProcBody
-- backwards from a BodyState, itself the result of rebuilding a ProcBody
-- forwards.  Because construction runs backwards, the state mostly holds
-- information about the following code.
data BkwdBuilderState = BkwdBuilderState {
<<<<<<< HEAD
      asmUsedLater :: Set PrimVarName,  -- ^Variables used later in computation
      asmRenaming  :: VarSubstitution,  -- ^Variable substitution to apply
      asmFollowing :: ProcBody          -- ^Code to come later
=======
      bkwdUsedLater :: Set PrimVarName,  -- ^Variables used later in computation
      bkwdBranchesUsedLater :: Maybe [Set PrimVarName],
                                         -- ^The usedLater set for each
                                         -- following branch, used for fused
                                         -- branches.
      bkwdRenaming  :: VarSubstitution,  -- ^Variable substitution to apply
      bkwdTmpCount  :: Int,              -- ^Highest temporary variable number
      bkwdFollowing :: ProcBody          -- ^Code to come later
>>>>>>> 02bf2cae
      } deriving (Eq,Show)



rebuildBody :: BodyState -> BkwdBuilder ()
rebuildBody st@BodyState{currBuild=prims, currSubst=subst, blockDefs=defs,
                         buildState=bldst, parent=par} = do
    usedLater <- gets bkwdUsedLater
    following <- gets bkwdFollowing
    logBkwd $ "Rebuilding body:" ++ fst (showState 8 st)
              ++ "\nwith currSubst = " ++ show subst
              ++ "\n     usedLater = " ++ show usedLater
    -- First see if we can prune away a later fork based on
    pruneBody subst
    case bldst of
      Unforked -> nop
      Forked{complete=False} ->
        shouldnt "Building proc body for bodystate with incomplete fork"
      Forked var ty fixedval fused bods True ->
        case fixedval of
          Just val ->
            rebuildBody $ selectElt val bods
          Nothing -> do
            -- XXX Perhaps we should generate a new proc for the parent par in
            -- cases where it's more than a few prims.  Currently UnBranch
            -- ensures that's not needed, but maybe it shouldn't.
            sts <- mapM (rebuildBranch subst) $ reverse bods
            usedLater' <- gets bkwdUsedLater
            let usedLaters = bkwdUsedLater <$> sts
            let usedLater'' = List.foldr Set.union usedLater' usedLaters
            let branchesUsedLater =
                  if fused
                  then Just usedLaters
                  else Nothing
            logBkwd $ "Switch on " ++ show var
                      ++ " with usedLater " ++ show usedLater''
            logBkwd $ "branchesUsedLater = "
                      ++ show branchesUsedLater
            let lastUse = Set.notMember var usedLater''
            let usedLater''' = Set.insert var usedLater''
<<<<<<< HEAD
            let followingBranches = List.map asmFollowing sts
            put $ BkwdBuilderState usedLater''' Map.empty
=======
            let tmp = maximum $ List.map bkwdTmpCount sts
            let followingBranches = List.map bkwdFollowing sts
            put $ BkwdBuilderState usedLater''' branchesUsedLater
                  Map.empty tmp
>>>>>>> 02bf2cae
                  $ ProcBody [] $ PrimFork var ty lastUse followingBranches
    mapM_ (placedApply (bkwdBuildStmt defs)) prims
    finalUsedLater <- gets bkwdUsedLater
    logBkwd $ "Finished rebuild with usedLater = " ++ show finalUsedLater
    maybe nop rebuildBody par


-- |Select the element of bods specified by num
selectElt :: Integral a => a -> [b] -> b
selectElt num bods =
    if num' >= 0 && num' < length bods
    then bods !! num'
    else shouldnt $ "Out-of-bounds fixed value in fork " ++ show num'
  where num' = fromIntegral num


rebuildBranch :: Substitution -> BodyState -> BkwdBuilder BkwdBuilderState
rebuildBranch subst bod = do
    bkwdSt <- get
    lift $ execStateT (rebuildBody bod) bkwdSt


-- |Prune the specified ProcBody according to the variable bindings of
-- subst, eliminating any forks whose selection is forced by the bindings.
-- XXX This is weak.  First, it should prune forks recursively, and second,
-- the returned used var set should only include the bodies that are not
-- pruned.  But to do that, ProcBody needs to track used variables, or else
-- we have to recompute it from scratch.
pruneBody :: Substitution -> BkwdBuilder ()
pruneBody subst = do
    logBkwd "Trying to prune body"
    body <- gets bkwdFollowing
    case bodyFork body of
      PrimFork{forkVar=var, forkBodies=bods} ->
        case Map.lookup var subst of
          Just (ArgInt num _) -> do
            used0 <- gets bkwdUsedLater
            used <- maybe used0 (selectElt num) <$> gets bkwdBranchesUsedLater
            logBkwd $ "pruneBody successful:  selecting branch " ++ show num
            logBkwd $ "usedLater set to " ++ show used
            let prevBody = selectElt num bods
            let prims = bodyPrims body
            let newBody = prevBody { bodyPrims = prims ++ bodyPrims prevBody }
            modify $ \st -> st { bkwdUsedLater = used, bkwdFollowing = newBody }
          _ -> do
            logBkwd "Can't prune body"
            return ()
      _ -> do
        logBkwd "Can't prune body"
        return ()


bkwdBuildStmt :: Set PrimVarName -> Prim -> OptPos -> BkwdBuilder ()
bkwdBuildStmt defs prim pos = do
    usedLater <- gets bkwdUsedLater
    logBkwd $ "  Rebuilding prim:" ++ show prim
              ++ "\n    with usedLater = " ++ show usedLater
    let args = primArgs prim
    args' <- mapM renameArg args
    logBkwd $ "    renamed args = " ++ show args'
    case (prim,args') of
      (PrimForeign "llvm" "move" [] _, [ArgVar{argVarName=fromVar},
                                        ArgVar{argVarName=toVar}])
        | Set.notMember fromVar usedLater && Set.member fromVar defs ->
            modify (\s -> s { bkwdRenaming = Map.insert fromVar toVar
                                            $ bkwdRenaming s })
      _ -> do
        let (ins, outs) = splitArgsByMode $ List.filter argIsVar args'
        -- Filter out instructions that produce no needed outputs
        when (any (`Set.member` usedLater)
              $ argVarName <$> outs) $ do
          let prim' = replacePrimArgs prim $ markIfLastUse usedLater <$> args'
          logBkwd $ "    updated prim = " ++ show prim'
          let inVars = argVarName <$> ins
          let usedLater' = List.foldr Set.insert usedLater inVars
          st@BkwdBuilderState{bkwdFollowing=bd@ProcBody{bodyPrims=prims}} <- get
          put $ st { bkwdFollowing =
                       bd { bodyPrims = maybePlace prim' pos:prims },
                     bkwdUsedLater = usedLater' }


renameArg :: PrimArg -> BkwdBuilder PrimArg
renameArg arg@ArgVar{argVarName=name} = do
    name' <- gets (Map.findWithDefault name name . bkwdRenaming)
    return $ arg {argVarName=name'}
renameArg arg = return arg


markIfLastUse :: Set PrimVarName -> PrimArg -> PrimArg
markIfLastUse usedLater arg@ArgVar{argVarName=nm,argVarFlow=FlowIn} =
  arg {argVarFinal=Set.notMember nm usedLater}
markIfLastUse _ arg = arg


----------------------------------------------------------------
--                                  Logging
----------------------------------------------------------------

-- |Log a message, if we are logging body building activity.
logBuild :: String -> BodyBuilder ()
logBuild s = lift $ logMsg BodyBuilder s


-- |Log a message, if we are logging body building activity.
logBkwd :: String -> BkwdBuilder ()
logBkwd s = lift $ logMsg BodyBuilder s


-- | Log the current builder state
logState :: BodyBuilder ()
logState = do
    st <- get
    logBuild $ "     Current state:" ++ fst (showState 8 st)
    return ()


-- | Show the current builder state.  Since the builder builds upside down, we
-- start by showing the parent, then we show the current state.
showState :: Int -> BodyState -> (String,Int)
showState indent BodyState{parent=par, currBuild=revPrims, buildState=bld,
                           blockDefs=defed, forkConsts=consts} =
    let (str  ,indent')   = maybe ("",indent) (showState indent) par
        str'              = showPlacedPrims indent' (reverse revPrims)
        sets              = if List.null revPrims
                            then ""
                            else startLine indent
                                 ++ "# retargetable assignments: {"
                                 ++ intercalate ", " (List.map show $
                                                      Set.toList defed)
                                 ++ "}"
        suffix            = case bld of
                              Forked{} ->
                                startLine indent
                                ++ "Fusion consts: " ++ show consts
                              _ -> ""
        (str'',indent'') = showBuildState indent' bld
    in  (str ++ str' ++ sets ++ str'' ++ suffix, indent'')


-- | Show the current part of a build state.
showBuildState :: Int -> BuildState -> (String,Int)
showBuildState indent Unforked = ("", indent)
showBuildState indent (Forked var ty val fused bodies False) =
    let intro = showSwitch indent var ty val fused
        content = showBranches indent 0 True $ reverse bodies
        indent' = indent + 4
    in  (intro++content,indent')
showBuildState indent (Forked var ty val fused bodies True) =
    let intro = showSwitch indent var ty val fused
        content = showBranches indent 0 False $ reverse bodies
    in  (intro++content,indent)


-- | Show a list of branches of a build state.
showBranches :: Int -> Int -> Bool -> [BodyState] -> String
showBranches indent bodyNum True [] = showCase indent bodyNum
showBranches indent bodyNum False [] = ""
showBranches indent bodyNum open (body:bodies) =
    showCase indent bodyNum
    ++ fst (showState (indent+4) body)
    ++ showBranches indent (bodyNum+1) open bodies


-- | Show a single branch of a build state
showCase indent bodyNum = startLine indent ++ show bodyNum ++ "::"


-- | Show the fork part of a build state
showSwitch indent var ty val fused =
    startLine indent ++ "case " ++ show var ++ ":" ++ show ty
    ++ (if fused then " (fused)" else " (not fused)")
    ++ maybe "" (\v-> " (=" ++ show v ++ ")") val
    ++ " of"


-- | Start a new line with the specified indent.
startLine :: Int -> String
startLine tab = '\n' : replicate tab ' '<|MERGE_RESOLUTION|>--- conflicted
+++ resolved
@@ -907,17 +907,12 @@
     logMsg BodyBuilder $ "Now reconstructing body with usedLater = "
       ++ intercalate ", " (show <$> Map.keys (outSubst st))
     st' <- execStateT (rebuildBody st)
-<<<<<<< HEAD
-           $ BkwdBuilderState (Map.keysSet $ outSubst st) Map.empty body
-    return (tmpCount st, asmUsedLater st', asmFollowing st')
-=======
            $ BkwdBuilderState (Map.keysSet $ outSubst st) Nothing Map.empty
                               0 body
     logMsg BodyBuilder ">>>> Finished rebuilding a proc body"
     logMsg BodyBuilder "     Final state:"
     logMsg BodyBuilder $ showBlock 5 $ bkwdFollowing st'
     return (tmpCount st, bkwdUsedLater st', bkwdFollowing st')
->>>>>>> 02bf2cae
 
 
 type BkwdBuilder = StateT BkwdBuilderState Compiler
@@ -927,11 +922,6 @@
 -- forwards.  Because construction runs backwards, the state mostly holds
 -- information about the following code.
 data BkwdBuilderState = BkwdBuilderState {
-<<<<<<< HEAD
-      asmUsedLater :: Set PrimVarName,  -- ^Variables used later in computation
-      asmRenaming  :: VarSubstitution,  -- ^Variable substitution to apply
-      asmFollowing :: ProcBody          -- ^Code to come later
-=======
       bkwdUsedLater :: Set PrimVarName,  -- ^Variables used later in computation
       bkwdBranchesUsedLater :: Maybe [Set PrimVarName],
                                          -- ^The usedLater set for each
@@ -940,7 +930,6 @@
       bkwdRenaming  :: VarSubstitution,  -- ^Variable substitution to apply
       bkwdTmpCount  :: Int,              -- ^Highest temporary variable number
       bkwdFollowing :: ProcBody          -- ^Code to come later
->>>>>>> 02bf2cae
       } deriving (Eq,Show)
 
 
@@ -981,15 +970,10 @@
                       ++ show branchesUsedLater
             let lastUse = Set.notMember var usedLater''
             let usedLater''' = Set.insert var usedLater''
-<<<<<<< HEAD
-            let followingBranches = List.map asmFollowing sts
-            put $ BkwdBuilderState usedLater''' Map.empty
-=======
             let tmp = maximum $ List.map bkwdTmpCount sts
             let followingBranches = List.map bkwdFollowing sts
             put $ BkwdBuilderState usedLater''' branchesUsedLater
                   Map.empty tmp
->>>>>>> 02bf2cae
                   $ ProcBody [] $ PrimFork var ty lastUse followingBranches
     mapM_ (placedApply (bkwdBuildStmt defs)) prims
     finalUsedLater <- gets bkwdUsedLater
