--- conflicted
+++ resolved
@@ -17,12 +17,8 @@
 import           Data.Map              as Map
 import           Data.Set              as Set
 import           Data.Either           as Either
-<<<<<<< HEAD
+import           Text.Read             (readEither)
 import           Control.Monad
-=======
-import           Text.Read             (readEither)
-import           Control.Monad 
->>>>>>> 44fc6ca7
 import           System.Console.GetOpt
 import           System.Environment
 import           System.Exit
@@ -218,26 +214,18 @@
         putStrLn "The argument to this option should be a comma-separated"
         putStrLn "list (with no spaces) of these options:"
         putStr $ formatMapping logSelectionDescription
-<<<<<<< HEAD
-        when badLogs $ do
-            unless (optNoFont opts) $ setSGR [SetColor Foreground Vivid Red]
-            putStrLn $ "\nError: Unknown log options: "
-                               ++ intercalate ", " (Set.toList unknown)
-        if badLogs then exitFailure else exitSuccess
-=======
-        if badLogs 
+        if badLogs
         then do
             reportErrorExit opts
-                $ "Unknown log options: " 
+                $ "Unknown log options: "
                 ++ intercalate ", " (Set.toList unknown)
         else exitSuccess
     else let optLvl = optLLVMOptLevel opts
          in if isLeft optLvl
     then do
-        reportErrorExit opts 
-            $ "Unknown LLVM optimisation level: " 
-            ++ fromLeft "" optLvl 
->>>>>>> 44fc6ca7
+        reportErrorExit opts
+            $ "Unknown LLVM optimisation level: "
+            ++ fromLeft "" optLvl
     else if optShowVersion opts
     then do
         putStrLn $ "wybemk " ++ version ++ " (git " ++ gitHash ++ ")"
@@ -256,7 +244,7 @@
 reportErrorExit Options{optNoFont=noFont} msg = do
     unless noFont $ setSGR [SetColor Foreground Vivid Red]
     putStrLn $ "Error: " ++ msg
-    exitFailure 
+    exitFailure
 
 addLogAspects :: String -> Options -> Options
 addLogAspects aspectsStr opts@Options{optLogUnknown=unknown0,
