--  File     : Types.hs
--  Author   : Peter Schachte
--  Purpose  : Type checker/inferencer for Wybe
--  Copyright: (c) 2012 Peter Schachte.  All rights reserved.
--  License  : Licensed under terms of the MIT license.  See the file
--           : LICENSE in the root directory of this project.

-- |Support for type checking/inference.
module Types (validateModExportTypes, typeCheckModSCC) where

import           AST
import           Control.Monad
import           Control.Monad.State
import           Data.Graph
import           Data.List           as List
import           Data.Map            as Map
import           Data.Maybe          as Maybe
import           Data.Set            as Set
import           Data.Tuple.Select
import           Data.Foldable
import           Data.Bifunctor
import           Options             (LogSelection (Types))
-- import           Resources
import           Util
import           Snippets
import           Blocks              (llvmMapBinop, llvmMapUnop)
import Data.Function (on)

-- import           Debug.Trace


----------------------------------------------------------------
--           Validating Proc Parameter Type Declarations
----------------------------------------------------------------


-- |Check declared types of exported procs for the specified module.
-- This doesn't check that the types are correct vis-a-vis the
-- definition, just that the declared types are valid types, and it
-- updates the types to their fully-module-qualified versions.
validateModExportTypes :: ModSpec -> Compiler ()
validateModExportTypes thisMod = do
    logTypes $ "**** Validating parameter types in module " ++
           showModSpec thisMod
    reenterModule thisMod
    iface <- getModuleInterface
    procs <- getModuleImplementationField (Map.toAscList . modProcs)
    procs' <- mapM (uncurry validateProcDefsTypes) procs
    updateModImplementation (\imp -> imp { modProcs = Map.fromAscList procs'})
    loggedFinishModule thisMod


loggedFinishModule :: ModSpec -> Compiler ()
loggedFinishModule thisMod = do
    reexitModule
    logTypes $ "**** Re-exiting module " ++ showModSpec thisMod
    return ()


validateProcDefsTypes :: Ident -> [ProcDef] -> Compiler (Ident,[ProcDef])
validateProcDefsTypes name defs = do
    defs' <- mapM (validateProcDefTypes name) defs
    return (name, defs')


validateProcDefTypes :: Ident -> ProcDef -> Compiler ProcDef
validateProcDefTypes name def = do
    let public = procVis def == Public
    let pos = procPos def
    let proto = procProto def
    let params = procProtoParams proto
    logTypes $ "Validating def of " ++ name
    params' <- mapM (validateParamType name pos public) params
    return $ def { procProto = proto { procProtoParams = params' }}


validateParamType :: Ident -> OptPos -> Bool -> Param -> Compiler Param
validateParamType pname ppos public param = do
    let ty = paramType param
    checkDeclIfPublic pname ppos public ty
    logTypes $ "Checking type " ++ show ty ++ " of param " ++ show param
    ty' <- lookupType "proc declaration" ppos ty
    let param' = param { paramType = ty' }
    logTypes $ "Param is " ++ show param'
    return param'


checkDeclIfPublic :: Ident -> OptPos -> Bool -> TypeSpec -> Compiler ()
checkDeclIfPublic pname ppos public ty =
    when (public && ty == AnyType) $
         message Error ("Public proc '" ++ pname ++
                        "' with undeclared parameter or return type") ppos


----------------------------------------------------------------
--                  Type Checking Module SCCs
--
-- Our type inference is flow sensitive, that is, types flow from callees to
-- callers, but not vice versa.  Therefore, types must be uniquely determined by
-- proc definitions.
--
-- Because submodules automatically have access to all items (even private ones)
-- in their supermodule, submodules are considered to depend on their
-- supermodules.  Likewise, supermodules automatically import everything
-- exported by their submodules, so supermodules depend on their submodules.
-- This means a module is always in the same module dependency SCC as all its
-- submodules.
--
-- Type checking is responsible for overloading resolution, therefore during
-- type checking, there may be multiple possible procs that could be referenced
-- by an individual call.  To support this, we use a type RoughProcSpec which
-- represents a proc as best we are able to identify it.  This is only used
-- during type checking to determine potential call graph SCCs.  Type
-- checking/inference is then performed bottom-up by potential call graph SCC.
----------------------------------------------------------------

-- |Specify as much as we know about the proc referred to by a proc call
data RoughProcSpec = RoughProc {
    roughModule  :: ModSpec,   -- the module specified in the call
    roughName    :: ProcName   -- the proc name specified in the call
} deriving (Eq,Ord)

instance Show RoughProcSpec where
    show (RoughProc mod name) = maybeModPrefix mod ++ name


-- |Type check a single module dependency SCC.  
typeCheckModSCC :: [ModSpec] -> Compiler ()
typeCheckModSCC scc = do
    logTypes $ "**** Type checking modules " ++ showModSpecs scc
    procs <- concat <$> mapM modProcsDefs scc
    let unresolved = [(spec, spec,
              Set.elems $ Set.unions
              $ List.map (localBodyProcs . procImpln) procDefs)
             | (spec,procDefs) <- procs]
    resolutions <- mapM (resolveCalls $ Set.fromList scc) unresolved
    let ordered = stronglyConnComp resolutions
    logTypes $ "**** Strongly connected components:\n" ++
      intercalate "\n"
       (List.map (("    " ++) . intercalate ", " . List.map show . sccElts)
       ordered)
    errs <- concat <$> mapM typecheckProcSCC ordered
    mapM_ (queueMessage . typeErrorMessage) errs


-- |Return the module, name, and defn of all procs in the specified module
modProcsDefs :: ModSpec -> Compiler [(RoughProcSpec,[ProcDef])]
modProcsDefs mod =
    List.map (first (RoughProc mod)) <$>
    (getModuleImplementationField (Map.toList . modProcs) `inModule` mod)


-- |Work out all the possible resolutions of all the calls in dependency triple.
resolveCalls :: Set ModSpec -> (RoughProcSpec,RoughProcSpec,[RoughProcSpec])
             -> Compiler (RoughProcSpec,RoughProcSpec,[RoughProcSpec])
resolveCalls mods (spec,spec2,deps) = do
    let m = roughModule spec
    deps' <- concat <$> mapM (callResolutions m mods) deps
    return (spec,spec2,deps')


-- |Find all rough procs that a call could be referring to, given the module in
-- which the call appears, filtered to include only procs in the specified list
-- of modules, all of which are imported into the context module.  The
-- RoughProcSpec of the call may not include a module spec, but the specified
-- context will be a proper ModSpec.
callResolutions :: ModSpec -> Set ModSpec -> RoughProcSpec
                -> Compiler [RoughProcSpec]
callResolutions context mods (RoughProc m name) = do
    pspecs <- callTargets m name `inModule` context
    return [RoughProc m name
           | ProcSpec m name _ _ <- pspecs
           , m `Set.member` mods
           ]


----------------------------------------------------------------
--                       Supporting Type Errors
----------------------------------------------------------------

-- |Either something or some type errors
data MaybeErr t = OK t | Err [TypeError]
    deriving (Eq,Show)


-- |Return a list of the errors in the supplied MaybeErr
errList :: MaybeErr t -> [TypeError]
errList (OK _) = []
errList (Err lst) = lst


-- |Return a list of the payloads of all the OK elements of the input list
catOKs :: [MaybeErr t] -> [t]
catOKs lst = let toMaybe (OK a) =  Just a
                 toMaybe (Err _) = Nothing
             in  Maybe.mapMaybe toMaybe lst


-- |The reason a variable is given a certain type
data TypeError = ReasonParam ProcName Int OptPos
                   -- ^Formal param type/flow inconsistent
               | ReasonOutputUndef ProcName Ident OptPos
                   -- ^Output param not defined by proc body
               | ReasonResource ProcName Ident OptPos
                   -- ^Declared resource inconsistent
               | ReasonUndef ProcName ProcName OptPos
                   -- ^Call to unknown proc
               | ReasonUninit ProcName VarName OptPos
                   -- ^Use of uninitialised variable
               | ReasonArgType ProcName Int OptPos
                   -- ^Actual param type inconsistent
               | ReasonCond OptPos
                   -- ^Conditional expression not bool
               | ReasonArgFlow ProcName Int OptPos
                   -- ^Input param with undefined argument variable
               | ReasonUndefinedFlow ProcName OptPos
                   -- ^Call argument flow does not match any definition
               | ReasonOverload [ProcSpec] OptPos
                   -- ^Multiple procs with same types/flows
               | ReasonAmbig ProcName OptPos [(VarName,[TypeSpec])]
                   -- ^Proc defn has ambiguous types
               | ReasonArity ProcName ProcName OptPos Int Int
                   -- ^Call to proc with wrong arity
               | ReasonUndeclared ProcName OptPos
                   -- ^Public proc with some undeclared types
               | ReasonEqual Exp Exp OptPos
                   -- ^Expression types should be equal
               | ReasonDeterminism String Determinism Determinism OptPos
                   -- ^Calling a proc in a more deterministic context
               | ReasonWeakDetism String Determinism Determinism OptPos
                   -- ^Actual determinism of proc body weaker than declared
               | ReasonPurity String Impurity Impurity OptPos
                   -- ^Calling a proc or foreign in a more pure context
               | ReasonLooksPure ProcName Impurity OptPos
                   -- ^Calling a not-pure proc without ! marker
               | ReasonForeignLanguage String String OptPos
                   -- ^Foreign call with bogus language
               | ReasonForeignArgType String Int OptPos
                   -- ^Foreign call with unknown argument type
               | ReasonForeignArity String Int Int OptPos
                   -- ^Foreign call with wrong arity
               | ReasonBadForeign String String OptPos
                   -- ^Unknown foreign llvm/lpvm instruction
               | ReasonBadMove Exp OptPos
                   -- ^Instruction moves value to a non-variable
               | ReasonResourceUndef ProcName Ident OptPos
                   -- ^Output resource not defined in proc body
               | ReasonResourceUnavail ProcName Ident OptPos
                   -- ^Input resource not available in proc call
               | ReasonWrongFamily Ident Int TypeFamily OptPos
                   -- ^LLVM instruction expected different argument family
               | ReasonIncompatible Ident TypeRepresentation
                 TypeRepresentation OptPos
                   -- ^Inconsistent arguments to binary LLVM instruction
               | ReasonWrongOutput Ident TypeRepresentation
                 TypeRepresentation OptPos
                   -- ^Wrong output type representation to LLVM instruction
               | ReasonForeignArgRep Ident Int TypeRepresentation
                 String OptPos
                   -- ^Foreign call with wrong argument type
               | ReasonBadCast Ident Ident Int OptPos
                   -- ^Cast operation appearing in non-foreign call argument
               | ReasonShouldnt
                   -- ^This error should never happen
               deriving (Eq, Ord)


instance Show TypeError where
    show = show . typeErrorMessage


-- |Produce a Message to be stored from a TypeError.
typeErrorMessage :: TypeError -> Message
typeErrorMessage (ReasonParam name num pos) =
    Message Error pos $
        "Type/flow error in definition of " ++ name ++
        ", parameter " ++ show num
typeErrorMessage (ReasonOutputUndef proc param pos) =
    Message Error pos $
    "Output parameter " ++ param ++ " not defined by proc " ++ show proc
typeErrorMessage (ReasonResource name resName pos) =
    Message Error pos $
        "Type/flow error in definition of " ++ name ++
        ", resource " ++ resName
typeErrorMessage (ReasonArgType name num pos) =
    Message Error pos $
        "Type error in call to " ++ name ++ ", argument " ++ show num
typeErrorMessage (ReasonCond pos) =
    Message Error pos
        "Conditional or test expression with non-boolean result"
typeErrorMessage (ReasonArgFlow name num pos) =
    Message Error pos $
        "Uninitialised argument in call to " ++ name
        ++ ", argument " ++ show num
typeErrorMessage (ReasonUndefinedFlow name pos) =
    Message Error pos $
        "No matching mode in call to " ++ name
typeErrorMessage (ReasonOverload pspecs pos) =
    Message Error pos $
        "Ambiguous overloading: call could refer to:" ++
        List.concatMap (("\n    "++) . show) (reverse pspecs)
typeErrorMessage (ReasonAmbig procName pos varAmbigs) =
    Message Error pos $
        "Type ambiguity in defn of " ++ procName ++ ":" ++
        concat ["\n    Variable '" ++ v ++ "' could be: " ++
                intercalate ", " (List.map show typs)
                | (v,typs) <- varAmbigs]
typeErrorMessage (ReasonUndef callFrom callTo pos) =
    Message Error pos $
        "'" ++ callTo ++ "' unknown in "
        ++ if callFrom == ""
            then "top-level statement"
            else "'" ++ callFrom ++ "'"
typeErrorMessage (ReasonUninit callFrom var pos) =
    Message Error pos $
        "Unknown variable/constant '" ++ var ++ "'"
typeErrorMessage (ReasonArity callFrom callTo pos callArity procArity) =
    Message Error pos $
        (if callFrom == ""
            then "Toplevel call"
            else "Call from " ++ callFrom) ++
        " to " ++ callTo ++ " with " ++
        (if callArity == procArity
            then "unsupported argument flow"
            else show callArity ++ " arguments, expected " ++ show procArity)
typeErrorMessage (ReasonUndeclared name pos) =
    Message Error pos $
    "Public definition of '" ++ name ++ "' with some undeclared types."
typeErrorMessage (ReasonEqual exp1 exp2 pos) =
    Message Error pos $
    "Type of " ++ show exp2 ++ " incompatible with " ++ show exp1
typeErrorMessage (ReasonDeterminism name stmtDetism contextDetism pos) =
    Message Error pos $
    "Calling " ++ determinismFullName stmtDetism ++ " " ++ name
    ++ " in a " ++ determinismFullName contextDetism ++ " context"
typeErrorMessage (ReasonWeakDetism name actualDetism expectedDetism pos) =
    Message Error pos $ name ++ " has " ++ determinismFullName actualDetism
    ++ " determinism, but declared " ++ determinismFullName expectedDetism
typeErrorMessage (ReasonPurity descrip stmtPurity contextPurity pos) =
    Message Error pos $
    "Calling " ++ impurityFullName stmtPurity ++ " " ++ descrip
    ++ ", expecting at least " ++ impurityFullName contextPurity
typeErrorMessage (ReasonLooksPure name impurity pos) =
    Message Error pos $
    "Calling " ++ impurityFullName impurity ++ " proc " ++ name
    ++ " without ! non-purity marker"
typeErrorMessage (ReasonForeignLanguage lang instr pos) =
    Message Error pos $
    "Foreign call '" ++ instr ++ "' with unknown language '" ++ lang ++ "'"
typeErrorMessage (ReasonForeignArgType instr argNum pos) =
    Message Error pos $
    "Foreign call '" ++ instr ++ "' with unknown type in argument "
    ++ show argNum
typeErrorMessage (ReasonForeignArity instr actualArity expectedArity pos) =
    Message Error pos $
    "Foreign call '" ++ instr ++ "' with arity " ++ show actualArity
    ++ "; should be " ++ show expectedArity
typeErrorMessage (ReasonBadForeign lang instr pos) =
    Message Error pos $
    "Unknown " ++ lang ++ " instruction '" ++ instr ++ "'"
typeErrorMessage (ReasonBadMove dest pos) =
    Message Error pos $
    "Instruction moves result to non-variable expression " ++ show dest
typeErrorMessage (ReasonResourceUndef proc res pos) =
    Message Error pos $
    "Output resource " ++ res ++ " not defined by proc " ++ proc
typeErrorMessage (ReasonResourceUnavail proc res pos) =
    Message Error pos $
    "Input resource " ++ res ++ " not available at call to proc " ++ proc
typeErrorMessage (ReasonWrongFamily instr argNum fam pos) =
    Message Error pos $
    "LLVM instruction '" ++ instr ++ "' argument " ++ show argNum
    ++ ": expected " ++ show fam ++ " argument"
typeErrorMessage (ReasonIncompatible instr rep1 rep2 pos) =
    Message Error pos $
    "LLVM instruction '" ++ instr ++ "' inconsistent arguments "
    ++ show rep1 ++ " and " ++ show rep2
typeErrorMessage (ReasonWrongOutput instr wrongRep rightRep pos) =
    Message Error pos $
    "LLVM instruction '" ++ instr ++ "' wrong output "
    ++ show wrongRep ++ ", should be " ++ show rightRep
typeErrorMessage (ReasonForeignArgRep instr argNum wrongRep rightDesc pos) =
    Message Error pos $
    "LLVM instruction '" ++ instr ++ "' argument " ++ show argNum
    ++ " is " ++ show wrongRep ++ ", should be " ++ rightDesc
typeErrorMessage (ReasonBadCast caller callee argNum pos) =
    Message Error pos $
    "Type cast (:!) in call from " ++ caller
    ++ " to non-foreign " ++ callee ++ ", argument " ++ show argNum
typeErrorMessage ReasonShouldnt =
    Message Error Nothing "Mysterious typing error"


----------------------------------------------------------------
--                       The Typed Monad
----------------------------------------------------------------

-- |The Typed monad is a state transformer monad carrying the 
--  typing state over the compiler monad.
type Typed = StateT Typing Compiler


-- | A variable type assignment (symbol table), with a list of type errors. Also
--   records bindings of type variables, and contains a counter for generating
--   new type variables.
data Typing = Typing {
                  typingDict::VarDict,                  -- ^variable types
                  tvarDict::Map TypeVarName TypeSpec,   -- ^type variable types
                  typeVarCounter::Int,                  -- for renumbering tvars
                  typingErrs::[TypeError]               -- type errors seen
                  } deriving (Eq,Ord)


instance Show Typing where
  show (Typing dict tvardict _ errs) =
    "Typing " ++ showVarMap dict ++ "; " ++ showVarMap tvardict
    ++ if List.null errs
       then " (with no errors)"
       else " with errors: " ++ show errs


-- |Follow type variables to fully recursively resolve a type.
ultimateType  :: TypeSpec -> Typed TypeSpec
ultimateType ty@TypeVariable{typeVariableName=tvar} = do
    mbval <- gets $ Map.lookup tvar . tvarDict
    logTyped $ "Type variable ?" ++ tvar ++ " is bound to " ++ show mbval
    case mbval of
        Nothing -> return ty
        Just ty' -> ultimateType ty'
ultimateType (TypeSpec mod name args) = do
    args' <- mapM ultimateType args
    return $ TypeSpec mod name args'
ultimateType ty = return ty


-- |Bind all type variables in chain to specified type.  Make sure we don't bind
-- a type variable to itself.
bindTypeVariables :: TypeSpec -> TypeSpec -> Typed ()
bindTypeVariables ty1@TypeVariable{typeVariableName=var} ty2
 | ty1 /= ty2 = do
    nxt <- gets $ Map.lookup var . tvarDict
    modify $ \t -> t { tvarDict = Map.insert var ty2 $ tvarDict t }
    when (isJust nxt) $ bindTypeVariables (fromJust nxt) ty2
bindTypeVariables _ _ = return ()


-- |The empty typing, assigning every var the type AnyType.
initTyping :: Typing
initTyping = Typing Map.empty Map.empty 0 []


-- |Does the current typing have no errors?
validTyping :: Typed Bool
validTyping = gets $ List.null . typingErrs


-- |Get the ultimate type of variable.  If the type of the variable is
-- completely unknown, a type variable will be assigned, so this will never
-- return AnyType as a type.  It will also follow type variable bindings to get
-- the ultimate type of the variable.
ultimateVarType :: VarName -> Typed TypeSpec
ultimateVarType var = do
    ty <- varType var >>= ultimateType
    case ty of
        AnyType -> do
            ty' <- freshTypeVar
            setVarType var ty'
            return ty'
        _ -> return ty


-- |Get the type associated with a variable; AnyType if no constraint has
--  been imposed on that variable.  Does not follow type variable chains.
varType :: VarName -> Typed TypeSpec
varType var = gets $ Map.findWithDefault AnyType var . typingDict


-- |Maybe make a map of the ultimate types of the given maybe set of variables.
typeMapFromSet :: Maybe (Set VarName) -> Typed (Maybe VarDict)
typeMapFromSet vars =
    case vars of
        Nothing  -> return Nothing
        Just set ->
            let varList = Set.toAscList set
            in  Just . Map.fromAscList . zip varList
                <$> mapM ultimateVarType varList


-- |Set the type associated with a variable; does not check that the type is
-- consistent.
setVarType :: VarName -> TypeSpec -> Typed ()
setVarType var ty =
    modify (\t -> t { typingDict=Map.insert var ty $ typingDict t } )


-- |Constrain the type of the specified variable to be a subtype of the
--  specified type.  If this produces an invalid type, the specified type
--  error describes the error.
constrainVarType :: TypeError -> VarName -> TypeSpec -> Typed ()
constrainVarType reason var ty = do
    ty' <- varType var
    ty'' <- unifyTypes reason ty ty'
    logTyped $ "Variable " ++ var ++ " type constrained to " ++ show ty''
    setVarType var ty''


-- |Unify the types of two variables; ie, constrain them to have the same types.
unifyVarTypes :: OptPos -> VarName -> VarName -> Typed ()
unifyVarTypes pos v1 v2 = do
    t1 <- varType v1
    t2 <- varType v2
    ty <- unifyTypes
          (ReasonEqual (Var v1 ParamIn Ordinary) (Var v2 ParamOut Ordinary) pos)
          t1 t2
    ty' <- case ty of
        AnyType -> -- two unconstrained vars:  must create type var
            freshTypeVar
        _ -> return ty
    setVarType v1 ty'
    setVarType v2 ty'


-- |Unify two types, returning a type that describes all instances of both input
-- types.  If this produces an invalid type, the specified type error describes
-- the error.  Unifying types may have the effect of binding variables.
unifyTypes :: TypeError -> TypeSpec -> TypeSpec -> Typed TypeSpec
unifyTypes reason t1 t2 = do
    logTyped $ "Unifying types " ++ show t1 ++ " and " ++ show t2
    t1' <- lift (lookupType "proc declaration" Nothing t1) >>= ultimateType
    t2' <- lift (lookupType "proc declaration" Nothing t2) >>= ultimateType
    t <- unifyTypes' reason t1' t2'
    logTyped $ "  Unification yields " ++ show t
    bindTypeVariables t1 t
    bindTypeVariables t2 t
    return t


-- | Find the type that matches both specified type specs.  If there is no such
-- type, report the specified type error and return InvalidType.  If either or
-- both arguments are type variables, this need not bind them, as unifyTypes
-- will do that.
unifyTypes' :: TypeError -> TypeSpec -> TypeSpec -> Typed TypeSpec
unifyTypes' reason InvalidType _ = return InvalidType
unifyTypes' reason _ InvalidType = return InvalidType
unifyTypes' reason AnyType ty    = return ty
unifyTypes' reason ty AnyType    = return ty
unifyTypes' reason t1@TypeVariable{} t2@TypeVariable{} = return $ max t1 t2
unifyTypes' reason TypeVariable{} ty = return ty
unifyTypes' reason ty TypeVariable{} = return ty
unifyTypes' reason t1@Representation{} t2@Representation{}
    | t1 == t2  = return t1
    | otherwise = typeError reason >> return InvalidType
unifyTypes' reason ty1@(Representation rep1) ty2@TypeSpec{} = do
    rep2 <- lift $ lookupTypeRepresentation ty2
    if Just rep1 == rep2
        then return ty2
        else typeError reason >> return InvalidType
unifyTypes' reason ty1@TypeSpec{} ty2@(Representation rep2) = do
    rep1 <- lift $ lookupTypeRepresentation ty1
    if rep1 == Just rep2
        then return ty1
        else typeError reason >> return InvalidType
unifyTypes' reason ty1@(TypeSpec m1 n1 ps1) ty2@(TypeSpec m2 n2 ps2)
    | n1 == n2 && modsMatch && length ps1 == length ps2 = do
        ps <- zipWithM (unifyTypes reason) ps1 ps2
        return $ TypeSpec m n1 ps
    | otherwise = typeError reason >> return InvalidType
  where (modsMatch, m)
          | m1 `isSuffixOf` m2 = (True,  m2)
          | m2 `isSuffixOf` m1 = (True,  m1)
          | otherwise          = (False, [])


-- |Generate a unique fresh type variable.
freshTypeVar :: Typed TypeSpec
freshTypeVar = do
    next <- gets typeVarCounter
    modify $ \st -> st { typeVarCounter = next+1 }
    return $ TypeVariable $ show next


-- |Record a type error in the current typing.
typeError :: TypeError -> Typed ()
typeError = typeErrors . (:[])


-- |Record a list of type errors in the current typing.
typeErrors :: [TypeError] -> Typed ()
typeErrors errs = do
    unless (List.null errs) $ logTyped $ "Recording error(s): " ++ show errs
    modify $ \t -> t { typingErrs=errs ++ typingErrs t }


localBodyProcs :: ProcImpln -> Set RoughProcSpec
localBodyProcs (ProcDefSrc body) =
    foldStmts localCalls const Set.empty body
localBodyProcs ProcDefPrim{} =
    shouldnt "Type checking compiled code"

localCalls :: Set RoughProcSpec -> Stmt -> Set RoughProcSpec
localCalls idents (ProcCall m name _ _ _ _)
  = Set.insert (RoughProc m name) idents
localCalls idents _ = idents


-- |Return the ultimate type of an expression. 
expType :: Placed Exp -> Typed TypeSpec
expType expr = do
    logTyped $ "Finding type of expr " ++ show expr
    ty <- placedApply expType' expr
    logTyped $ "  Type = " ++ show ty
    return ty


expType' :: Exp -> OptPos -> Typed TypeSpec
expType' (IntValue _) _      = return $ TypeSpec ["wybe"] "int" []
expType' (FloatValue _) _    = return $ TypeSpec ["wybe"] "float" []
expType' (StringValue _) _   = return $ TypeSpec ["wybe"] "string" []
expType' (CharValue _) _     = return $ TypeSpec ["wybe"] "char" []
expType' (Var name _ _) _    = ultimateVarType name
expType' (Typed _ typ _) pos =
    lift (lookupType "typed expression" pos typ) >>= ultimateType
expType' expr _ =
    shouldnt $ "Expression '" ++ show expr ++ "' left after flattening"


-- |Works out the declared flow direction of an actual parameter, paired
-- with whether or not the actual value is in fact available (is a constant
-- or a previously assigned variable), and with whether the call this arg
-- appears in should be delayed until this argument variable is assigned.
expMode :: BindingState -> Placed Exp -> (FlowDirection,Bool,Maybe VarName)
expMode assigned pexp = expMode' assigned $ content pexp

expMode' :: BindingState -> Exp -> (FlowDirection,Bool,Maybe VarName)
expMode' _ (IntValue _) = (ParamIn, True, Nothing)
expMode' _ (FloatValue _) = (ParamIn, True, Nothing)
expMode' _ (StringValue _) = (ParamIn, True, Nothing)
expMode' _ (CharValue _) = (ParamIn, True, Nothing)
expMode' assigned (Var name flow _) =
    (flow, name `assignedIn` assigned, Nothing)
expMode' assigned (Typed expr _ _) = expMode' assigned expr
expMode' _ expr =
    shouldnt $ "Expression '" ++ show expr ++ "' left after flattening"


----------------------------------------------------------------
--                         Type Checking Procs
----------------------------------------------------------------

-- |Type check one strongly connected component in the call graph.  Returns True
--  if the inferred types are more specific than the old ones.  In this case, we
--  will have to rerun the typecheck after typechecking the other modules on
--  that list.
typecheckProcSCC :: SCC RoughProcSpec -> Compiler [TypeError]
typecheckProcSCC (AcyclicSCC proc) = do
    -- A single pass is always enough for non-cyclic SCCs
    logTypes $ "Type checking non-recursive proc " ++ show proc
    (_,reasons) <- typecheckProcDecl proc
    return reasons
typecheckProcSCC (CyclicSCC list) = do
    logTypes $ "**** Type checking recursive procs " ++
      intercalate ", " (List.map show list)
    (sccAgain,reasons) <-
        foldM (\(sccAgain,rs) proc -> do
                    (sccAgain',reasons) <- typecheckProcDecl proc
                    return (sccAgain || sccAgain', reasons++rs))
        (False, []) list
    if sccAgain
    then typecheckProcSCC $ CyclicSCC list
    else do
      logTypes $ "**** Completed checking of " ++
             intercalate ", " (show <$> list) ++
             " with " ++ show (length reasons) ++ " errors"
      return reasons


-- |Type check a list of procedure definitions and update the definitions stored
--  in the Compiler monad.  Returns a pair of a Bool saying whether any
--  defnition has been udpated, and a list of the type errors detected.
typecheckProcDecl :: RoughProcSpec -> Compiler (Bool,[TypeError])
typecheckProcDecl (RoughProc m name) = do
    logTypes $ "** Type checking decl of proc " ++ name
    reenterModule m
    defs <- getModuleImplementationField
            (Map.findWithDefault (error "missing proc definition")
             name . modProcs)
    logTypes $ "found " ++ (show . length) defs ++ " definition(s)"
    (revdefs,sccAgain,reasons) <-
        foldM (\(ds,sccAgain,rs) def -> do
                ((d,again),st) <- runStateT (typecheckProcDecl' m def) initTyping
                return (d:ds, sccAgain || again, typingErrs st++rs))
        ([],False,[]) defs
    updateModImplementation
      (\imp -> imp { modProcs = Map.insert name (reverse revdefs)
                                $ modProcs imp })
    logTypes $ "** New definition of " ++ name ++ ":"
    logTypes $ intercalate "\n" $ List.map (showProcDef 4) (reverse revdefs)
    -- XXX this shouldn't be necessary anymore, but keep it for now for safety
    unless (sccAgain || not (List.null reasons)) $
        mapM_ checkProcDefFullytyped revdefs
    reexitModule
    return (sccAgain,reasons)


----------------------------------------------------------------
--                       Resolving types and modes
--
-- This code resolves types and modes, including resolving overloaded
-- calls, handling implied modes, and appropriately ordering calls from
-- nested function application (which was not resolved during flattening).
-- We search for a valid resolution deterministically if possible.
--
-- To do this we first collect a list of all the calls in the proc body.
-- We process this maintaining 3 data structures:
--    * a typing:  a map from variable name to type;
--    * a resolution:  a mapping from original call to the selected proc spec;
--    * residue:  a list of unprocessed (delayed) calls with the list of
--      resolutions for each.
--
-- For each call, we collect the list of all possible resolutions, and
-- filter this down to the ones that match the argument types given the
-- current typing. If this is unique, we add it to the resolution mapping
-- and update the typing. If there are no matches, we check if there is a
-- unique resolution taking implied modes into account, and if so we select
-- it. If there are no resolutions at all, even allowing for implied modes,
-- then we can report a type error. If there are multiple matches, we add
-- this call to the residue and move on to the the call.
--
-- This process is repeated using the residue of the previous pass as the
-- input to the next one, repeating as long as the residue gets strictly
-- smaller.  Once it stops getting smaller, we select the remaining call
-- with the fewest resolutions and try selecting each resolution and then
-- processing the remainder of the residue with that "guess".  If only one
-- of the guesses leads to a valid typing, that is the correct typing;
-- otherwise we report a type error.


-- |An individual proc, its formal parameter types and modes, and determinism
data ProcInfo = ProcInfo {
  procInfoProc    :: ProcSpec,
  procInfoArgs    :: [TypeFlow],
  procInfoDetism  :: Determinism,
  procInfoImpurity:: Impurity,
  procInfoInRes   :: Set ResourceName,
  procInfoOutRes  :: Set ResourceName
  } deriving (Eq)

instance Show ProcInfo where
    show (ProcInfo procSpec args detism impurity inRes outRes) =
        showProcModifiers (ProcModifiers detism MayInline impurity [] [])
        ++ show procSpec ++ "(" ++ intercalate "," (show <$> args) ++ ")"
        ++ if Set.null inRes && Set.null outRes
            then ""
            else " use " ++ intercalate ", "
                 (Set.toList inRes ++ (('?':) <$> Set.toList outRes))


procInfoTypes :: ProcInfo -> [TypeSpec]
procInfoTypes call = typeFlowType <$> procInfoArgs call


-- |Check if ProcInfo is for a proc with a single Bool output as last arg,
--  and if so, return Just the ProcInfo for the equivalent test proc
boolFnToTest :: ProcInfo -> Maybe ProcInfo
boolFnToTest pinfo@ProcInfo{procInfoDetism=Det, procInfoArgs=args}
    | List.null args = Nothing
    | last args == TypeFlow boolType ParamOut =
        Just $ pinfo {procInfoArgs=init args, procInfoDetism=SemiDet}
    | otherwise = Nothing
boolFnToTest _ = Nothing


-- |Check if ProcInfo is for a test proc, and if so, return a ProcInfo for
--  the Det proc with a single Bool output as last arg
testToBoolFn :: ProcInfo -> Maybe ProcInfo
testToBoolFn pinfo@ProcInfo{procInfoDetism=SemiDet, procInfoArgs=args}
    = Just $ pinfo {procInfoDetism=Det
                   ,procInfoArgs=args ++ [TypeFlow boolType ParamOut]}
testToBoolFn _ = Nothing


-- |A single call statement together with the determinism context in which
--  the call appears and a list of all the possible different parameter
--  list types (a list of types). This type is used to narrow down the
--  possible call typings.
data StmtTypings = StmtTypings {typingStmt::Placed Stmt,
                                typingDetism::Determinism,
                                typingArgsTypes::[ProcInfo]}
    deriving (Eq,Show)


-- |Type check a single procedure definition, including resolving overloaded
-- calls, handling implied modes, and appropriately ordering calls from
-- nested function application.  We search for a valid resolution
-- deterministically if possible.
typecheckProcDecl' :: ModSpec -> ProcDef -> Typed (ProcDef,Bool)
typecheckProcDecl' m pdef = do
    let name = procName pdef
    logTyped $ "Type checking proc " ++ name
    let proto = procProto pdef
    let params = procProtoParams proto
    let resources = procProtoResources proto
    let tmpCount = procTmpCount pdef
    let (ProcDefSrc def) = procImpln pdef
    let detism = procDetism pdef
    let pos = procPos pdef
    let vis = procVis pdef
    when (vis == Public && any ((==AnyType) . paramType) params)
        $ typeError $ ReasonUndeclared name pos
    ifOK pdef $ do
        logTyping $ "** Type checking proc " ++ name ++ ": "
        logTyped $ "   with resources: " ++ show resources
        calls <- bodyCalls def detism
        logTyped $ "   containing calls: " ++ showBody 8 (fst <$> calls)
        logTyped $ "Recording parameter types: "
                   ++ intercalate ", " (show <$> params)
        mapM_ (addDeclaredType name pos (length params)) $ zip params [1..]
        logTyped $ "Recording resource types: "
                   ++ intercalate ", " (show <$> Set.toList resources)
        mapM_ (addResourceType name pos) resources
        ifOK pdef $ do
            mapM_ (placedApply (recordCasts name) . fst) calls
            let procCalls = List.filter (isRealProcCall . content . fst) calls
            -- let unifs = List.concatMap foreignTypeEquivs
            --             (content . fst <$> calls)
            -- mapM_ (uncurry $ unifyExprTypes pos) unifs
            calls' <- zipWith (uncurry StmtTypings) procCalls
                      <$> mapM (lift . callProcInfos . fst) procCalls
            let badCalls = List.map typingStmt
                           $ List.filter (List.null . typingArgsTypes) calls'
            mapM_ (\pcall -> case content pcall of
                    ProcCall _ callee _ _ _ _ ->
                        typeError $ ReasonUndef name callee $ place pcall
                    _ -> shouldnt "typecheckProcDecl'"
                  ) badCalls
            ifOK pdef $ do
                typecheckCalls m name pos calls' [] False
                logTyping "Typing independent of mode: "
                mapM_ (placedApply validateForeign)
                      (List.filter (isForeign . content)
                        $ fst <$> calls)
                ifOK pdef $ do
                    logTyped $ "Now mode checking proc " ++ name
                    let inParams = Set.fromList $ paramName <$>
                          List.filter (flowsIn . paramFlow) params
                    let outParams = Set.fromList $ paramName <$>
                          List.filter (flowsOut . paramFlow) params
                    let inResources =
                          Set.map (resourceName . resourceFlowRes)
                          $ Set.filter (flowsIn . resourceFlowFlow) resources
                    let outResources =
                          Set.map (resourceName . resourceFlowRes)
                          $ Set.filter (flowsIn . resourceFlowFlow) resources
                    let bound
                            = addBindings (inParams `Set.union` inResources)
                              $ initBindingState pdef
<<<<<<< HEAD
                    logTyped $ "bound vars: " ++ show bound
                    (def',assigned,tmpCount') <-
                        modecheckStmts m name pos bound detism tmpCount def
=======
                    logTyped $ "Initialised vars: " ++ show initialised
                    (def',assigned) <-
                        modecheckStmts m name pos [] initialised detism def
                    logTyped $ "Mode checked body   : " ++ show def'
>>>>>>> 800903ae
                    logTyped $ "Vars defined by body: " ++ show assigned
                    logTyped $ "Output parameters   : "
                               ++ intercalate ", " (Set.toList outParams)
                    logTyped $ "Output resources    : "
                               ++ intercalate ", " (Set.toList outResources)
                    let modeErrs =
                          [ReasonResourceUndef name res pos
                          | res <- Set.toList
                                   $ missingBindings outResources assigned]
                          ++
                          [ReasonOutputUndef name param pos
                          | param <- Set.toList
                                     $ missingBindings outParams assigned]
                    typeErrors modeErrs
                    params' <- updateParamTypes params
                    let proto' = proto { procProtoParams = params' }
                    let pdef' = pdef { procProto = proto',
                                       procTmpCount = tmpCount',
                                       procImpln = ProcDefSrc def' }
                    sccAgain <- (&& params' /= params) <$> validTyping
                    logTyped $ "===== "
                               ++ (if sccAgain then "" else "NO ")
                               ++ "Need to check again."
                    when sccAgain
                        (logTyped $ "\n-----------------OLD:"
                                    ++ showProcDef 4 pdef
                                    ++ "\n-----------------NEW:"
                                    ++ showProcDef 4 pdef' ++ "\n")
                    return (pdef',sccAgain)


-- | If no type errors have been recorded, execute the enclosed code; otherwise
-- just return the specified proc definition.  This is probably only useful in
-- defining typecheckProcDecl'.
ifOK :: ProcDef -> Typed (ProcDef,Bool) -> Typed (ProcDef,Bool)
ifOK pdef body = do
    allGood <- validTyping
    if allGood then body else return (pdef,False)



addDeclaredType :: ProcName -> OptPos -> Int -> (Param,Int) -> Typed ()
addDeclaredType procname pos arity (Param name typ flow _,argNum) = do
    typ' <- lift $ lookupType "proc declaration" pos typ
    logTyped $ "    type of '" ++ name ++ "' is " ++ show typ'
    constrainVarType (ReasonParam procname arity pos) name typ'


-- | 
addResourceType :: ProcName -> OptPos -> ResourceFlowSpec -> Typed ()
addResourceType procname pos rfspec = do
    let rspec = resourceFlowRes rfspec
    resIface <- lift $ lookupResource rspec pos
    let (rspecs,types) = unzip $ maybe [] (Map.toList . snd) resIface
    let names = List.map resourceName rspecs
    zipWithM_ (\n -> constrainVarType (ReasonResource procname n pos) n)
          names types


-- | Register variable types coming from explicit type constraints and type
-- casts.  Casts are only permitted on foreign call arguments, and only specify
-- the type of the receiving variable, while type constraints can appear
-- anywhere and constrain the type of both the source and destination
-- expressions.
recordCasts :: ProcName -> Stmt -> OptPos -> Typed ()
recordCasts caller instr@(ForeignCall "llvm" "move" _ [v1,v2]) pos = do
    logTyped $ "Recording casts in " ++ show instr
    recordCast True caller "move" v1 1
    recordCast True caller "move" v2 2
    logTyped $ "Unifying move argument types " ++ show v1 ++ " and " ++ show v2
    t1 <- expType v1
    t2 <- expType v2
    void $ unifyTypes (ReasonEqual (content v1) (content v2) pos)
           t1 t2
recordCasts caller instr@(ForeignCall _ callee _ args) pos = do
    logTyped $ "Recording casts in " ++ show instr
    mapM_ (uncurry $ recordCast True caller callee) $ zip args [1..]
recordCasts caller instr@(ProcCall _ callee _ _ _ args) pos = do
    logTyped $ "Recording casts in " ++ show instr
    mapM_ (uncurry $ recordCast False caller callee) $ zip args [1..]
recordCasts caller stmt _ =
    shouldnt $ "recordCasts of non-call statement " ++ show stmt


-- | Record the constraints on the contents of a single type constraint or type
-- cast.  Note that the Typed wrapper gives the type of the expression itself,
-- so this only needs to record the type of the variable inside the Typed
-- constructor.
recordCast :: Bool -> ProcName -> Ident -> Placed Exp -> Int -> Typed ()
recordCast isForeign caller callee pexp argNum =
    case content pexp of
        (Typed _ _ (Just _)) | not isForeign
            -> typeError $ ReasonBadCast caller callee argNum pos
        (Typed (Var name flow _) typ Nothing)
            -> constrainVarType (ReasonArgType callee argNum pos) name typ
        (Typed (Var name flow _) _ (Just typ))
            -> constrainVarType (ReasonArgType callee argNum pos) name typ
        -- XXX should check casts/constraints on manifest constants
        _   -> return ()
    where pos = place pexp


updateParamTypes :: [Param] -> Typed [Param]
updateParamTypes =
    mapM (\p@(Param name _ fl afl) -> do
            ty <- varType name >>= ultimateType
            return $ Param name ty fl afl)


-- |Return a list of the proc and foreign calls recursively in a list of
--  statements, paired with all the possible resolutions.
bodyCalls :: [Placed Stmt] -> Determinism
          -> Typed [(Placed Stmt, Determinism)]
bodyCalls [] _ = return []
bodyCalls (pstmt:pstmts) detism = do
    rest <- bodyCalls pstmts detism
    let stmt = content pstmt
    let pos  = place pstmt
    case stmt of
        ProcCall{} -> return $  (pstmt,detism):rest
        -- need to handle move instructions:
        ForeignCall{} -> return $ (pstmt,detism):rest
        TestBool _ -> return rest
        And stmts -> bodyCalls stmts detism
        Or stmts _ -> bodyCalls stmts detism
        Not stmt -> bodyCalls [stmt] detism
        Nop -> return rest
        Fail -> return rest
        Cond cond thn els _ _ -> do
          -- modify $ constrainVarType (ReasonCond pos)
          --          (expVar $ content expr) boolType
          cond' <- bodyCalls [cond] SemiDet
          thn' <- bodyCalls thn detism
          els' <- bodyCalls els detism
          return $ cond' ++ thn' ++ els' ++ rest
        Loop nested _ -> do
          nested' <- bodyCalls nested detism
          return $ nested' ++ rest
        UseResources _ nested -> do
          nested' <- bodyCalls nested detism
          return $ nested' ++ rest
        -- For _ _ -> shouldnt "bodyCalls: flattening left For stmt"
        Break -> return rest
        Next ->  return rest


-- |The statement is a ProcCall
isRealProcCall :: Stmt -> Bool
isRealProcCall ProcCall{} = True
isRealProcCall _ = False


-- |The statement is a ForeignCall
isForeign :: Stmt -> Bool
isForeign ForeignCall{} = True
isForeign _ = False


foreignTypeEquivs :: Stmt -> [(Placed Exp,Placed Exp)]
foreignTypeEquivs (ForeignCall "llvm" "move" _ [v1,v2]) = [(v1,v2)]
foreignTypeEquivs (ForeignCall "lpvm" "mutate" _ [v1,v2,_,_,_,_,_]) = [(v1,v2)]
foreignTypeEquivs _ = []


-- |Get matching ProcInfos for the supplied statement (which must be a call)
callProcInfos :: Placed Stmt -> Compiler [ProcInfo]
callProcInfos pstmt =
    case content pstmt of
        ProcCall m name procId _ _ _ -> do
          procs <- case procId of
              Nothing   -> callTargets m name
              Just pid -> return [ProcSpec m name pid generalVersion]
          defs <- mapM getProcDef procs
          return [ ProcInfo proc typflow detism imp inResources outResources
                 | (proc,def) <- zip procs defs
                 , let params = procProtoParams $ procProto def
                 , let (resourceParams,realParams) =
                         List.partition resourceParam params
                 , let typflow = paramTypeFlow <$> realParams
                 , let inResources =
                         Set.fromList $ paramName <$>
                         List.filter (flowsIn . paramFlow) resourceParams
                 , let outResources =
                         Set.fromList $ paramName <$>
                         List.filter (flowsOut . paramFlow) resourceParams
                 , let detism = procDetism def
                 , let imp = procImpurity def
                 ]
        stmt ->
          shouldnt $ "callProcInfos with non-call statement "
                     ++ showStmt 4 stmt


-- |Return the variable name of the supplied expr.  In this context,
--  the expr will always be a variable.
expVar :: Exp -> VarName
expVar expr = fromMaybe
              (shouldnt $ "expVar of non-variable expr " ++ show expr)
              $ expVar' expr


-- |Return the variable name of the supplied expr, if there is one.
expVar' :: Exp -> Maybe VarName
expVar' (Typed expr _ _) = expVar' expr
expVar' (Var name _ _) = Just name
expVar' _expr = Nothing


-- |Return the "primitive" expr of the specified expr.  This unwraps Typed
--  wrappers, giving the internal exp.
ultimateExp :: Exp -> Exp
ultimateExp (Typed expr _ _) = ultimateExp expr
ultimateExp expr = expr


-- |Type check a list of statement typings, resulting in a typing of all
--  variables.  Input is a list of statement typings plus a variable typing,
--  output is a final variable typing.  We thread through a residue
--  list of unresolved statement typings; when we reach the end of the
--  main list of statement typings, we reprocess the residue, providing
--  the last pass has resolved some statements.  Thus we make multiple
--  passes over the list of statement typings until it is empty.
--
--  If we complete a pass over the list without resolving any statements
--  and a residue remains, then we pick a statement with the fewest remaining
--  types and try all the types in turn.  If exactly one of these leads to
--  a valid typing, this is the correct one; otherwise it is a type error.
--
--  To handle a single call, we find the types of all arguments as determined
--  by the current typing, and match this list against each of the candidate
--  statement typings, filtering out invalid possibilities.  If a single
--  possibility remains, we commit to this.  If multiple possibilities remain,
--  we keep all of them as a residue and continue with other statements.  If
--  no possibilities remain, we determine that the statement typing is
--  inconsistent with the initial variable typing (a type error).
typecheckCalls :: ModSpec -> ProcName -> OptPos -> [StmtTypings]
               -> [StmtTypings] -> Bool -> Typed ()
typecheckCalls m name pos [] [] _ = return ()
typecheckCalls m name pos [] residue True =
    typecheckCalls m name pos residue [] False
typecheckCalls m name pos [] residue False = do
    -- XXX Propagation alone is not always enough to determine a unique type.
    -- Need code to try to find a mode by picking a residual call with the
    -- fewest possibilities and try all combinations to see if exactly one
    -- of them gives us a valid typing.  If not, it's a type error.
    typeErrors (List.map overloadErr residue)
    return ()
typecheckCalls m name pos (stmtTyping@(StmtTypings pstmt detism typs):calls)
        residue chg = do
    logTyped $ "Type checking call " ++ show pstmt
    logTyped $ "Calling context is " ++ show detism
    logTyped $ "Candidate types:\n    " ++ intercalate "\n    " (show <$> typs)
    let (callee,pexps) = case content pstmt of
                             ProcCall _ callee' _ _ _ pexps' -> (callee',pexps')
                             noncall -> shouldnt
                                        $ "typecheckCalls with non-call stmt"
                                          ++ show noncall
    actualTypes <- mapM expType pexps
    logTyped $ "Actual types: " ++ show actualTypes
    matches <- mapM
               (matchTypeList name callee (place pstmt) actualTypes detism)
               typs
    let validMatches = catOKs matches
    let validTypes = nubBy ((==) `on` (procInfoTypes . fst)) validMatches
    logTyped $ "Valid types = " ++ show (snd <$> validTypes)
    logTyped $ "Converted types = " ++ show (boolFnToTest <$> typs)
    case validTypes of
        [] -> do
          logTyped "Type error: no valid types for call"
          typeErrors (concatMap errList matches)
        [(match,typing)] -> do
          put typing
          logTyping "Resulting typing = "
          typecheckCalls m name pos calls residue True
        _ -> do
          let matchProcInfos = fst <$> validMatches
          let stmtTyping' = stmtTyping {typingArgsTypes = matchProcInfos}
          typecheckCalls m name pos calls (stmtTyping':residue)
              $ chg || matchProcInfos /= typs


-- |Match up the argument types of a call with the parameter types of the
-- callee, producing a list of the actual types.  If this list contains
-- InvalidType, then the call would be a type error.
matchTypeList :: Ident -> Ident -> OptPos -> [TypeSpec] -> Determinism
              -> ProcInfo -> Typed (MaybeErr (ProcInfo,Typing))
matchTypeList caller callee pos callArgTypes detismContext calleeInfo
    | sameLength callArgTypes args
    = matchTypeList' callee pos callArgTypes calleeInfo
    -- Handle case of SemiDet context call to bool function as a proc call
    | isJust testInfo
      && sameLength callArgTypes (procInfoArgs calleeInfo')
    = matchTypeList' callee pos callArgTypes calleeInfo'
    -- Handle case of reified test call
    | isJust detCallInfo
      && sameLength callArgTypes (procInfoArgs calleeInfo'')
    = matchTypeList' callee pos callArgTypes calleeInfo''
    | otherwise = return $ Err [ReasonArity caller callee pos
                       (length callArgTypes) (length args)]
    where args = procInfoArgs calleeInfo
          testInfo = boolFnToTest calleeInfo
          calleeInfo' = fromJust testInfo
          detCallInfo = testToBoolFn calleeInfo
          calleeInfo'' = fromJust detCallInfo

matchTypeList' :: Ident -> OptPos -> [TypeSpec] -> ProcInfo
               -> Typed (MaybeErr (ProcInfo,Typing))
matchTypeList' callee pos callArgTypes calleeInfo = do
    logTyped $ "Matching types " ++ show callArgTypes
               ++ " with " ++ show calleeInfo
    let args = procInfoArgs calleeInfo
    let calleeTypes = typeFlowType <$> args
    let calleeFlows = typeFlowMode <$> args
    typing0 <- get
    matches <- zipWith3M (unifyTypes . flip (ReasonArgType callee) pos)
               [1..] callArgTypes calleeTypes
    logTyping "Matched with typing: "
    typing <- get
    put typing0 -- reset to initial typing
    let mismatches = List.map fst $ List.filter ((==InvalidType) . snd)
                       $ zip [1..] matches
    if List.null mismatches
    then return $ OK
         (calleeInfo
          {procInfoArgs = List.zipWith TypeFlow matches calleeFlows},
          typing)
    else return $ Err [ReasonArgType callee n pos | n <- mismatches]


----------------------------------------------------------------
--                            Mode Checking
--
-- Once type checking is complete and a unique type for each variable is
-- determined, we select the proc invoked at each call, and check that the code
-- is mode-correct, determinism-correct, and Impurity-correct.  Rather than
-- inferring mode, determinism, and Impurity, and then reporting errors where they
-- conflict with the declarations, our approach to checking these things is, as
-- much as possible, to point out the call that violates the declared
-- characteristics.  This is possible because mode, determinism, and Impurity must
-- be declared, and because most of these things are non-decreasing over
-- statement sequences.  For example, code that is SemiDet will not meet a call
-- that will suddenly make the statement sequence Det, nor will Impure code meet
-- a call that makes it Pure.  That means we can check code by simply reporting
-- the first call that violates the declared characteristic.  The exception to
-- this is that code that is Det or SemiDet does become Failure or Terminal by
-- meeting a call that is; we handle this by keeping track of whether or not a
-- sequence has included a Failure or Terminal call, and reporting if this
-- aspect was violated at the end of the sequence.
----------------------------------------------------------------


-- | A binding state reflects whether execution will reach a given program
-- point, if so, whether execution can succeed or fail, and if it can reach
-- there in success, the set of variables that will definitely be defined
-- (bound).  It comprises a determinism, the set of variables that will
-- definitely be bound at that program point, and the set of variables that
-- will definitely reach the loop exit point.  For both sets of variables,
-- Nothing indicates the universal set.

data BindingState = BindingState {
        bindingDetism    :: Determinism,
        bindingImpurity  :: Impurity,
        bindingVars      :: Maybe (Set VarName),
        bindingBreakVars :: Maybe (Set VarName)
        }


-- | Nicely show a set, given the supplied fn to show each element
showSet :: (a -> String) -> Set a -> String
showSet showFn set =
    "{" ++ intercalate ", " (showFn <$> Set.toList set) ++ "}"


-- | Nicely show a Maybe set, given the supplied fn to show each element.
-- Nothing is treated as signifying the universal set.
showMaybeSet :: (a -> String) -> Maybe (Set a) -> String
showMaybeSet f Nothing = "Everything"
showMaybeSet f (Just set) = showSet f set


instance Show BindingState where
    show (BindingState detism impurity boundVars breakVars) =
        impurityFullName impurity ++ " "
        ++ determinismFullName detism ++ " computation binding "
        ++ showMaybeSet id boundVars ++ ", break set = "
        ++ showMaybeSet id breakVars


impurityFullName :: Impurity -> String
impurityFullName Pure = "pure"
impurityFullName PromisedPure = "promised pure"
impurityFullName impurity = impurityName impurity


-- | A determinism name suitable for user messages
determinismFullName :: Determinism -> String
determinismFullName Det = "normal (total)"
determinismFullName detism = determinismName detism

-- | Is this binding state guaranteed to succeed?
mustSucceed :: BindingState -> Bool
mustSucceed = (==Det) . bindingDetism


-- | Is this binding state guaranteed to fail?
mustFail :: BindingState -> Bool
mustFail = (==Failure) . bindingDetism


-- | Initial BindingState with nothing bound and no breaks seen
initBindingState :: ProcDef -> BindingState
initBindingState pdef =
    BindingState Det impurity (Just Set.empty) Nothing
    where impurity = expectedImpurity $ procImpurity pdef


-- | The intersection of two Maybe (Set a), where Nothing denotes the universal
-- set.
intersectMaybeSets :: Ord a => Maybe (Set a) -> Maybe (Set a) -> Maybe (Set a)
intersectMaybeSets Nothing mset = mset
intersectMaybeSets mset Nothing = mset
intersectMaybeSets (Just mset1) (Just mset2) =
    Just $ Set.intersection mset1 mset2


-- | the join of two BindingStates.
joinState :: BindingState -> BindingState -> BindingState
joinState (BindingState detism1 impurity1 boundVars1 breakVars1)
          (BindingState detism2 impurity2 boundVars2 breakVars2) =
          BindingState detism  impurity  boundVars  breakVars
  where detism    = determinismJoin detism1 detism2
        impurity    = max impurity1 impurity2
        breakVars = breakVars1 `intersectMaybeSets` breakVars2
        boundVars = boundVars1 `intersectMaybeSets` boundVars2


-- | Add some bindings to a BindingState
addBindings :: Set VarName -> BindingState -> BindingState
addBindings vars st@BindingState{bindingDetism=Terminal} = st
addBindings vars st@BindingState{bindingDetism=Failure}  = st
addBindings vars st@BindingState{bindingDetism=Det} =
    st {bindingVars=(vars `Set.union`) <$> bindingVars st}
addBindings vars st@BindingState{bindingDetism=SemiDet} =
    st {bindingVars=(vars `Set.union`) <$> bindingVars st}


-- | Returns the deterministic version of the specified binding state.
forceDet :: BindingState -> BindingState
forceDet st =
    st {bindingDetism = determinismSucceed $ bindingDetism st}


-- | Returns the definitely failing version of the specified binding state.
forceFailure :: BindingState -> BindingState
forceFailure st =
        st {bindingVars = Nothing,
            bindingDetism = determinismFail $ bindingDetism st}


-- | Returns the binding state after a statement with the specified determinism that
--   definitely binds the specified variables.
bindingStateSeq :: Determinism -> Impurity -> Set VarName -> BindingState
                -> BindingState
bindingStateSeq stmtDetism impurity outputs st =
    st {bindingDetism=detism', bindingImpurity=impurity', bindingVars=vars'}
  where detism' = bindingDetism st `determinismSeq` stmtDetism
        impurity' = bindingImpurity st `impuritySeq` impurity
        vars'   = if determinismProceding detism'
                  then (outputs `Set.union`) <$> bindingVars st
                  else Nothing


-- | Returns the binding state after a next statement entered in the specified
-- binding state.
bindingStateAfterNext :: BindingState -> BindingState
bindingStateAfterNext st = st {bindingDetism=Terminal, bindingVars=Nothing}


-- | Returns the binding state after a break statement entered in the specified
-- binding state.
bindingStateAfterBreak :: BindingState -> BindingState
bindingStateAfterBreak st =
    st {bindingDetism=Terminal, bindingVars=Nothing, bindingBreakVars=bvars}
    where bvars = bindingVars st `intersectMaybeSets` bindingBreakVars st


-- | which of a set of expected bindings will be unbound if execution reach this
-- binding state
missingBindings :: Set VarName -> BindingState -> Set VarName
missingBindings vars st = maybe Set.empty (vars Set.\\) $ bindingVars st


-- | Is the specified variable defined in the specified binding state?
assignedIn :: VarName -> BindingState -> Bool
assignedIn var bstate = maybe True (var `elem`) $ bindingVars bstate


-- |Return a list of (actual,formal) argument mode pairs.
actualFormalModes :: [(FlowDirection,Bool,Maybe VarName)] -> ProcInfo
                  -> [(FlowDirection,FlowDirection)]
actualFormalModes modes ProcInfo{procInfoArgs=typModes} =
    zip (typeFlowMode <$> typModes) (sel1 <$> modes)


-- |Match up the argument modes of a call with the available parameter
-- modes of the callee.  Determine if all actual arguments are instantiated
-- if the corresponding parameter is an input.
matchModeList :: [(FlowDirection,Bool,Maybe VarName)]
              -> ProcInfo -> Bool
matchModeList modes procinfo
    -- Check that no param is in where actual is out
    = (ParamIn,ParamOut) `notElem` actualFormalModes modes procinfo


-- |Match up the argument modes of a call with the available parameter
-- modes of the callee.  Determine if the call mode exactly matches the
-- proc mode, treating a FlowUnknown argument as ParamOut.
exactModeMatch :: [(FlowDirection,Bool,Maybe VarName)]
               -> ProcInfo -> Bool
exactModeMatch modes procinfo
    = all (uncurry (==)) $ actualFormalModes modes procinfo


-- |Match up the argument modes of a call with the available parameter
-- modes of the callee.  Determine if the call mode exactly matches the
-- proc mode.
delayModeMatch :: [(FlowDirection,Bool,Maybe VarName)]
               -> ProcInfo -> Bool
delayModeMatch modes ProcInfo{procInfoArgs=typModes}
    = all (\(formal,actual) -> formal == actual
                               && (formal == ParamIn || formal == ParamOut))
      $ zip (typeFlowMode <$> typModes) (sel1 <$> modes)


overloadErr :: StmtTypings -> TypeError
overloadErr StmtTypings{typingStmt=call,typingArgsTypes=candidates} =
    -- XXX Need to give list of matching procs
    ReasonOverload (procInfoProc <$> candidates) $ place call


-- |Given type assignments to variables, resolve modes in a proc body, building
--  a revised, properly moded body, or indicate a mode error. This must handle
--  several cases:
--  * Test statements must be handled, determining which stmts in a test context
--    are actually tests, and reporting an error for tests outside a test
--    context
--  * Implied modes:  in a test context, allow in mode where out mode is
--    expected by assigning a fresh temp variable and generating an = test of
--    the variable against the in value.
--  * Handle in-out call mode where an out-only argument is expected.
--  * Reaching the end of a Terminal or Failure statement sequence with a weaker
--    determinism.
--  This code threads a set of assigned variables through, which starts as
--  the set of in parameter names.
modecheckStmts :: ModSpec -> ProcName -> OptPos -> BindingState -> Determinism
               -> Int -> [Placed Stmt] -> Typed ([Placed Stmt],BindingState,Int)
modecheckStmts _ name pos assigned detism tmpCount [] = do
    typeErrors $ detismCheck name pos detism $ bindingDetism assigned
    return ([],assigned,tmpCount)
modecheckStmts m name pos assigned detism tmpCount (pstmt:pstmts) = do
    logTyped $ "Mode check stmt " ++ showStmt 16 (content pstmt)
    (pstmt',assigned',tmpCount') <-
        placedApply (modecheckStmt m name pos assigned detism tmpCount) pstmt
    logTyped $ "Now assigned = " ++ show assigned'
    (pstmts',assigned'',tmpCount'')
        <- modecheckStmts m name pos assigned' detism tmpCount' pstmts
    return (pstmt'++pstmts',assigned'',tmpCount'')


-- |Mode check a single statement, returning a list of moded statements,
--  plus a set of variables bound by this
--  statement, and a list of errors.  When this is called, all variable
--  and type variable types have already been established in the Typed monad.
--
--  We select a mode as follows:
--    0.  If some input arguments are not assigned, report an uninitialised
--        variable error.
--    1.  If there is an exact match for the current instantiation state
--        (treating any FlowUnknown args as ParamIn), select it.
--    2.  If this is a test context and there is a match for the current
--        instantiation state (treating any FlowUnknown args as ParamIn
--        and allowing ParamIn arguments where the parameter is ParamOut),
--        select it, and transform by replacing each non-identical flow
--        ParamIn argument with a fresh ParamOut variable, and adding a
--        = test call to test the fresh variable against the actual ParamIn
--        argument.
--    3.  If there is a match (possibly with some ParamIn args where
--        ParamOut is expected) treating any FlowUnknown args as ParamOut,
--        then select that mode but delay the call.
--    4.  Otherwise report a mode error.
--
--    In case there are multiple modes that match one of those criteria,
--    select the first that matches.

modecheckStmt :: ModSpec -> ProcName -> OptPos -> BindingState -> Determinism
              -> Int -> Stmt -> OptPos -> Typed ([Placed Stmt],BindingState,Int)
modecheckStmt m name defPos assigned detism tmpCount
    stmt@(ProcCall cmod cname _ _ resourceful args) pos = do
    logTyped $ "Mode checking call   : " ++ show stmt
    logTyped $ "    with assigned    : " ++ show assigned
    callInfos <- lift $ callProcInfos $ maybePlace stmt pos
    -- Find arg types and expand type variables
    actualTypes <- mapM (expType >=> ultimateType) args
    logTyped $ "    actual types     : " ++ show actualTypes
    let actualModes = List.map (expMode assigned) args
    logTyped $ "    actual modes     : " ++ show actualModes
    let flowErrs = [ReasonArgFlow cname num pos
                   | ((mode,avail,_),num) <- zip actualModes [1..]
                   , not avail && (mode == ParamIn || mode == ParamInOut)]
    if not $ List.null flowErrs -- Using undefined var as input?
        then do
            logTyped $ "Unpreventable mode errors: " ++ show flowErrs
            typeErrors flowErrs
            return ([],assigned,tmpCount)
        else case (cmod, cname, actualModes, args) of
          -- Special cases to handle = as assignment when one argument is
          -- known to be defined and the other is an output or unknown.
          ([], "=", [(ParamIn,True,_),(ParamOut,_,_)],[arg1,arg2]) ->
                modecheckStmt m name defPos assigned detism tmpCount
                    (ForeignCall "llvm" "move" [] [arg1, arg2]) pos
          ([], "=", [(ParamOut,_,_),(ParamIn,True,_)],[arg1,arg2]) ->
                modecheckStmt m name defPos assigned detism tmpCount
                    (ForeignCall "llvm" "move" [] [arg2, arg1]) pos
          _ -> do
            typeMatches <- (fst <$>) . catOKs <$> mapM
                        (matchTypeList name cname pos actualTypes detism)
                        callInfos
            logTyped $ "Type-correct modes   : " ++ show typeMatches
            -- All the possibly matching modes
            let modeMatches
                    = List.filter (matchModeList actualModes) typeMatches
            logTyped $ "Possible mode matches: " ++ show modeMatches
            let exactMatches
                    = List.filter (exactModeMatch actualModes) modeMatches
            logTyped $ "Exact mode matches: " ++ show exactMatches
            case (exactMatches,modeMatches) of
                (match:_, _)  ->
                    finaliseCall m name assigned detism resourceful tmpCount pos
                                 args match
                ([], match:_) ->
                    finaliseCall m name assigned detism resourceful tmpCount pos
                                 args match
                ([], []) -> do
                        logTyped $ "Mode errors in call:  " ++ show flowErrs
                        typeError $ ReasonUndefinedFlow cname pos
                        return ([],assigned,tmpCount)
modecheckStmt m name defPos assigned detism tmpCount
    stmt@(ForeignCall lang cname flags args) pos = do
    logTyped $ "Mode checking foreign call " ++ show stmt
    logTyped $ "    with assigned " ++ show assigned
    actualTypes <- mapM (expType >=> ultimateType) args
    let actualModes = List.map (expMode assigned) args
    let flowErrs = [ReasonArgFlow ("foreign " ++ lang ++ " " ++ cname) num pos
                   | ((mode,avail,_yy),num) <- zip actualModes [1..]
                   , not avail && mode == ParamIn]
    if not $ List.null flowErrs -- Using undefined var as input?
        then do
            logTyped "delaying foreign call"
            typeErrors flowErrs
            return ([],assigned,tmpCount)
        else do
            let typeflows = List.zipWith TypeFlow actualTypes
                            $ sel1 <$> actualModes
            logTyped $ "    types and modes = " ++ show typeflows
            let actualImpurity = flagsImpurity flags
            let impurity = bindingImpurity assigned
            let stmtDetism = flagsDetism flags
            let foreignIdent = "foreign " ++ cname
            let errs = [ReasonDeterminism foreignIdent stmtDetism detism pos
                       | Det `determinismLEQ` detism
                         && not (stmtDetism `determinismLEQ` detism)]
                       ++ [ReasonPurity foreignIdent actualImpurity impurity pos
                          | actualImpurity > impurity]
            typeErrors errs
            let args' = List.zipWith setPExpTypeFlow typeflows args
            let stmt' = ForeignCall lang cname flags args'
            let vars = pexpListOutputs args'
            let nextDetism = determinismSeq (bindingDetism assigned) stmtDetism
            let assigned' = assigned {bindingDetism=nextDetism}
            logTyped $ "New instr = " ++ show stmt'
            return ([maybePlace stmt' pos],
                    bindingStateSeq stmtDetism impurity vars assigned,tmpCount)
modecheckStmt _ _ _ assigned _ tmpCount Nop pos = do
    logTyped "Mode checking Nop"
    return ([maybePlace Nop pos], assigned, tmpCount)
modecheckStmt _ _ _ assigned _ tmpCount Fail pos = do
    logTyped "Mode checking Fail"
    return ([maybePlace Fail pos], forceFailure assigned, tmpCount)
modecheckStmt m name defPos assigned detism tmpCount
    stmt@(Cond tstStmt thnStmts elsStmts _ _) pos = do
    logTyped $ "Mode checking conditional " ++ show stmt
    (tstStmt', assigned1, tmpCount1) <-
        placedApplyM (modecheckStmt m name defPos assigned SemiDet tmpCount)
        tstStmt
    logTyped $ "Assigned by test: " ++ show assigned1
    let condVars = maybe [] Set.toAscList $ bindingVars assigned1
    condTypes <- mapM ultimateVarType condVars
    let condBindings = Map.fromAscList $ zip condVars condTypes
    logTyped $ "Assigned by test: " ++ show assigned1
    (thnStmts', assigned2, tmpCount2) <-
        modecheckStmts m name defPos (forceDet assigned1) detism tmpCount1 thnStmts
    logTyped $ "Assigned by then branch: " ++ show assigned2
    (elsStmts', assigned3, tmpCount3) <-
        modecheckStmts m name defPos assigned detism tmpCount2 elsStmts
    logTyped $ "Assigned by else branch: " ++ show assigned3
    if mustSucceed assigned1 -- is condition guaranteed to succeed?
      then do
        logTyped $ "Assigned by succeeding conditional: " ++ show assigned2
        return (tstStmt'++thnStmts', assigned2, tmpCount2)
      else if mustFail assigned1 -- is condition guaranteed to fail?
      then do
        logTyped $ "Assigned by failing conditional: " ++ show assigned3
        return (tstStmt'++elsStmts', assigned3, tmpCount3)
      else do
        let finalAssigned = assigned2 `joinState` assigned3
        logTyped $ "Assigned by conditional: " ++ show finalAssigned
        let vars = maybe [] Set.toAscList $ bindingVars finalAssigned
        types <- mapM ultimateVarType vars
        let bindings = Map.fromAscList $ zip vars types
        return -- XXX Fix Nothing to be set of variables assigned by condition
          ([maybePlace (Cond (seqToStmt tstStmt') thnStmts' elsStmts'
                        (Just condBindings)
                        (if isJust (bindingVars finalAssigned)
                         then Just bindings else Nothing)
          )
            pos], finalAssigned,tmpCount)
modecheckStmt m name defPos assigned detism tmpCount
    stmt@(TestBool exp) pos = do
    logTyped $ "Mode checking test " ++ show exp
    let exp' = [maybePlace
                (TestBool (content
                           $ setPExpTypeFlow (TypeFlow boolType ParamIn)
                             (maybePlace exp pos)))
                 pos]
    case expIsConstant exp of
      Just (IntValue 0) -> return (exp', forceFailure assigned,tmpCount)
      Just (IntValue 1) -> return ([maybePlace Nop pos], assigned,tmpCount)
      _                 -> return (exp',
                                   bindingStateSeq SemiDet Pure Set.empty
                                   assigned,tmpCount)
modecheckStmt m name defPos assigned detism tmpCount
    stmt@(Loop stmts _) pos = do
    logTyped $ "Mode checking loop " ++ show stmt
    (stmts', assigned', tmpCount') <-
      modecheckStmts m name defPos assigned detism tmpCount stmts
    logTyped $ "Assigned by loop: " ++ show assigned'
    vars <- typeMapFromSet $ bindingBreakVars assigned'
    logTyped $ "Loop exit vars: " ++ show vars
    return ([maybePlace (Loop stmts' vars) pos], assigned',tmpCount')
modecheckStmt m name defPos assigned detism tmpCount
    stmt@(UseResources resources stmts) pos = do
    logTyped $ "Mode checking use ... in stmt " ++ show stmt
    (stmts', assigned', tmpCount')
        <- modecheckStmts m name defPos assigned detism tmpCount stmts
    return
        ([maybePlace (UseResources resources stmts') pos], assigned',tmpCount')
-- XXX Need to implement these correctly:
modecheckStmt m name defPos assigned detism tmpCount
    stmt@(And stmts) pos = do
    logTyped $ "Mode checking conjunction " ++ show stmt
    (stmts', assigned', tmpCount')
        <- modecheckStmts m name defPos assigned detism tmpCount stmts
    if mustSucceed assigned'
        then return (stmts', assigned',tmpCount')
        else return ([maybePlace (And stmts') pos], assigned',tmpCount')
modecheckStmt m name defPos assigned detism tmpCount
    stmt@(Or stmts _) pos = do
    logTyped $ "Mode checking disjunction " ++ show stmt
    -- XXX must mode check individually and join the resulting states
    (stmts', assigned', tmpCount')
        <- modecheckStmts m name defPos assigned detism tmpCount stmts
    vars <- typeMapFromSet $ bindingVars assigned'
    return ([maybePlace (Or stmts' vars) pos], assigned',tmpCount')
modecheckStmt m name defPos assigned detism tmpCount
    (Not stmt) pos = do
    logTyped $ "Mode checking negation " ++ show stmt
    (stmt', _, tmpCount') <-
        placedApplyM (modecheckStmt m name defPos assigned detism tmpCount) stmt
    return ([maybePlace (Not (seqToStmt stmt')) pos], assigned, tmpCount')
-- modecheckStmt m name defPos typing assigned detism
--     stmt@(For gen stmts) pos = nyi "mode checking For"
modecheckStmt m name defPos assigned detism tmpCount
    Break pos = do
    logTyped $ "Mode checking break with assigned=" ++ show assigned
    return ([maybePlace Break pos],bindingStateAfterBreak assigned, tmpCount)
modecheckStmt m name defPos assigned detism tmpCount
    Next pos = do
    logTyped $ "Mode checking continue with assigned=" ++ show assigned
    return ([maybePlace Next pos],bindingStateAfterNext assigned, tmpCount)


finaliseCall :: ModSpec -> ProcName -> BindingState -> Determinism -> Bool -> Int -> OptPos
             -> [Placed Exp] -> ProcInfo -> Typed ([Placed Stmt],BindingState,Int)
finaliseCall m name assigned detism resourceful tmpCount pos args match = do
    let matchProc = procInfoProc match
    let matchDetism = procInfoDetism match
    let matchImpurity = procInfoImpurity match
    let matchResources = procInfoOutRes match
    let impurity = bindingImpurity assigned
    let (args',stmts,tmpCount') =
         matchArguments tmpCount (procInfoArgs match) args
    let stmt' = ProcCall (procSpecMod matchProc)
                (procSpecName matchProc)
                (Just $ procSpecID matchProc)
                matchDetism resourceful args'
    let procIdent = "proc " ++ show matchProc
    let errs =
            -- XXX Should postpone detism errors until we see if we
            -- can work out if the test is certain to succeed.
            -- Perhaps add mutual exclusion inference to the mode
            -- checker.
            [ReasonDeterminism procIdent matchDetism detism pos
            | Det `determinismLEQ` detism
                && not (matchDetism `determinismLEQ` detism)]
            ++ [ReasonPurity procIdent matchImpurity impurity pos
                | matchImpurity > impurity]
            ++ [ReasonLooksPure (show matchProc) matchImpurity pos
                | matchImpurity > Pure && not resourceful]
            ++ [ReasonResourceUnavail name res pos
                | res <- Set.toList
                    $ missingBindings (procInfoInRes match) assigned]
    typeErrors errs
    let assigned' =
            bindingStateSeq matchDetism matchImpurity
            (pexpListOutputs args')
            (assigned {bindingVars =
                Set.union matchResources <$> bindingVars assigned })
    logTyped $ "New instr = " ++ show stmt'
    logTyped $ "Generated extra stmts = " ++ show stmts
    (stmts',assigned'',tmpCount'') <-
        modecheckStmts m name pos assigned' detism tmpCount' stmts
    return (maybePlace stmt' pos : stmts',assigned'',tmpCount'')


matchArguments :: Int -> [TypeFlow] -> [Placed Exp]
               -> ([Placed Exp],[Placed Stmt],Int)
matchArguments tmpCount [] [] = ([],[],tmpCount)
matchArguments _ [] _ = shouldnt "matchArguments arity mismatch"
matchArguments _ _ [] = shouldnt "matchArguments arity mismatch"
matchArguments tmpCount (typeflow:typeflows) (arg:args) =
    let (arg', stmts1, tmpCount') = matchArgument tmpCount typeflow arg
        (args', stmts2, tmpCount'') = matchArguments tmpCount' typeflows args
    in  (arg':args', stmts1++stmts2, tmpCount'')


-- |Transform an argument as supplied to match the param it is passed to.  This
-- includes handling implied modes by generating a fresh variable to pass in the
-- call, and generating code to match it with the provided input.  Thus also
-- attaches the correct type to the argument.
matchArgument :: Int -> TypeFlow -> Placed Exp -> (Placed Exp,[Placed Stmt],Int)
matchArgument tmpCount typeflow arg
    | ParamOut == typeFlowMode typeflow
      && ParamIn == flattenedExpFlow (content arg) =
          let var = mkTempName tmpCount
              inTypeFlow = typeflow {typeFlowMode = ParamIn}
          in  (Unplaced $ setExpTypeFlow typeflow (varSet var),
               [maybePlace (ProcCall [] "=" Nothing SemiDet False
                            [Unplaced $ setExpTypeFlow inTypeFlow $ varGet var,
                             setPExpTypeFlow inTypeFlow arg])
                           (place arg)],
               tmpCount+1)
    | otherwise = (setPExpTypeFlow typeflow arg, [], tmpCount)


-- |Return a list of error messages for too weak a determinism at the end of a
-- statement sequence.
detismCheck :: ProcName -> OptPos -> Determinism -> Determinism -> [TypeError]
detismCheck name pos expectedDetism actualDetism
    | actualDetism `determinismLEQ` expectedDetism = []
    | Det `determinismLEQ` expectedDetism = []
    | otherwise = [ReasonWeakDetism name actualDetism expectedDetism pos]


selectMode :: [ProcInfo] -> [(FlowDirection,Bool,Maybe VarName)]
           -> ProcInfo
selectMode (procInfo:_) _ = procInfo
selectMode _ _ = shouldnt "selectMode with empty list of modes"


-- |Ensure the two exprs have the same types; if both are variables, this
--  means unifying their types.
unifyExprTypes :: OptPos -> Placed Exp -> Placed Exp -> Typed ()
unifyExprTypes pos a1 a2 = do
    logTyped $ "Type checking foreign instruction unifying types "
               ++ show a1 ++ " and " ++ show a2
    let a1Content = content a1
    let a2Content = content a2
    case expVar' $ content a2 of
        Nothing -> typeError (ReasonBadMove a2Content pos)
        Just toVar ->
          case ultimateExp a1Content of
              Var fromVar _ _ -> do
                unifyVarTypes pos fromVar toVar
                logTyping "Resulting typing = "
              _ -> do
                ty <- expType $ Unplaced a1Content
                logTyped $ "constraining var " ++ show toVar
                           ++ " to type " ++ show ty
                constrainVarType
                         (ReasonEqual a1Content a2Content (place a2))
                         toVar ty


-- |Does this parameter correspond to a manifest argument?
resourceParam :: Param -> Bool
resourceParam (Param _ _ _ (Resource _)) = True
resourceParam _ = False


----------------------------------------------------------------
--                    Check foreign calls
----------------------------------------------------------------

-- | Add the specified type error if the specified test fails
reportErrorUnless :: TypeError -> Bool -> Typed ()
reportErrorUnless err False = typeError err
reportErrorUnless err True = return ()


-- | Make sure a foreign call is valid; otherwise report an error
validateForeign :: Stmt -> OptPos -> Typed ()
validateForeign stmt@(ForeignCall lang name tags args) pos = do
    argTypes <- mapM (expType >=> ultimateType) args
    maybeReps <- lift $ mapM lookupTypeRepresentation argTypes
    let numberedMaybes = zip maybeReps [1..]
    let untyped = snd <$> List.filter (isNothing . fst) numberedMaybes
    if List.null untyped
      then do
        let argReps = List.filter (not . repIsPhantom)
                      $ trustFromJust "validateForeign" <$> maybeReps
        logTyped $ "Type checking foreign " ++ lang ++ " call "
                   ++ unwords (name:tags)
                   ++ "(" ++ intercalate ", " (show <$> argReps) ++ ")"
        validateForeignCall lang name tags argReps stmt pos
      else
        typeErrors (flip (ReasonForeignArgType name) pos <$> untyped)
validateForeign stmt _ =
    shouldnt $ "validateForeign of non-foreign stmt " ++ showStmt 4 stmt


-- | Make sure a foreign call is valid; otherwise report an error
-- XXX Check that the outputs of LLVM instructions are correct, after
--     considering casting.
validateForeignCall :: String -> ProcName -> [String] -> [TypeRepresentation]
                    -> Stmt -> OptPos -> Typed ()
-- just assume C calls are OK
validateForeignCall "c" _ _ _ _ _  = return ()
-- A move with no non-phantom arguments:  all OK
validateForeignCall "llvm" "move" _ [] stmt pos = return ()
validateForeignCall "llvm" "move" _ [inRep,outRep] stmt pos
  | inRep == outRep = return ()
  | otherwise       = typeError (ReasonWrongOutput "move" outRep inRep pos)
validateForeignCall "llvm" "move" _ argReps stmt pos =
    typeError (ReasonForeignArity "move" (length argReps) 2 pos)
validateForeignCall "llvm" name flags argReps stmt pos = do
    let arity = length argReps
    case argReps of
        [inRep1,inRep2,outRep] ->
          case Map.lookup name llvmMapBinop of
             Just (_,fam,outTy) -> do
               reportErrorUnless (ReasonWrongFamily name 1 fam pos)
                                 (fam == typeFamily inRep1)
               reportErrorUnless (ReasonWrongFamily name 2 fam pos)
                                 (fam == typeFamily inRep2)
               reportErrorUnless (ReasonIncompatible name inRep1 inRep2 pos)
                                 (compatibleReps inRep1 inRep2)
             Nothing ->
               if isJust $ Map.lookup name llvmMapUnop
               then typeError (ReasonForeignArity name arity 2 pos)
               else typeError (ReasonBadForeign "llvm" name pos)
        [inRep,outRep] ->
          case Map.lookup name llvmMapUnop of
             Just (_,famIn,famOut) ->
               reportErrorUnless (ReasonWrongFamily name 1 famIn pos)
                                 (famIn == typeFamily inRep)
             Nothing ->
               if isJust $ Map.lookup name llvmMapBinop
               then typeError (ReasonForeignArity name arity 3 pos)
               else typeError (ReasonBadForeign "llvm" name pos)
        _ -> if isJust $ Map.lookup name llvmMapBinop
             then typeError (ReasonForeignArity name arity 3 pos)
             else if isJust $ Map.lookup name llvmMapUnop
                  then typeError (ReasonForeignArity name arity 2 pos)
                  else typeError (ReasonBadForeign "llvm" name pos)
validateForeignCall "lpvm" name flags argReps stmt pos =
    checkLPVMArgs name flags argReps stmt pos
validateForeignCall lang name flags argReps stmt pos =
    typeError (ReasonForeignLanguage lang name pos)


-- | Are two types compatible for use as inputs to a binary LLVM op?
--   Used for type checking LLVM instructions.
compatibleReps :: TypeRepresentation -> TypeRepresentation -> Bool
compatibleReps Address           Address           = True
compatibleReps Address           (Bits wordSize)   = True
compatibleReps Address           (Signed wordSize) = True
compatibleReps Address           (Floating _)      = False
compatibleReps (Bits wordSize)   Address           = True
compatibleReps (Bits m)          (Bits n)          = m == n
compatibleReps (Bits m)          (Signed n)        = m == n
compatibleReps (Bits _)          (Floating _)      = False
compatibleReps (Signed wordSize) Address           = True
compatibleReps (Signed m)        (Bits n)          = m == n
compatibleReps (Signed m)        (Signed n)        = m == n
compatibleReps (Signed _)        (Floating _)      = False
compatibleReps (Floating _)      Address           = False
compatibleReps (Floating _)      (Bits _)          = False
compatibleReps (Floating _)      (Signed _)        = False
compatibleReps (Floating m)      (Floating n)      = m == n


-- | Check arg types of an LPVM instruction
checkLPVMArgs :: String -> [String] -> [TypeRepresentation] -> Stmt -> OptPos
              -> Typed ()
checkLPVMArgs "alloc" _ [Bits _,Address] stmt pos = return ()
checkLPVMArgs "alloc" _ [Signed _,Address] stmt pos = return ()
checkLPVMArgs "alloc" _ [sz,struct] stmt pos = do
    reportErrorUnless (ReasonForeignArgRep "alloc" 1 sz "integer" pos)
                      (integerTypeRep sz)
    reportErrorUnless (ReasonForeignArgRep "alloc" 2 struct "address" pos)
                      (struct == Address)
checkLPVMArgs "alloc" _ args stmt pos =
    typeError (ReasonForeignArity "alloc" (length args) 2 pos)
checkLPVMArgs "access" _ [struct,offset,size,startOffset,val] stmt pos = do
    reportErrorUnless (ReasonForeignArgRep "access" 1 struct "address" pos)
                      (struct == Address)
    reportErrorUnless (ReasonForeignArgRep "access" 2 offset "integer" pos)
                      (integerTypeRep offset)
    reportErrorUnless (ReasonForeignArgRep "access" 3 startOffset "integer" pos)
                      (integerTypeRep startOffset)
    reportErrorUnless (ReasonForeignArgRep "access" 4 size "integer" pos)
                      (integerTypeRep size)
checkLPVMArgs "access" _ args stmt pos =
    typeError (ReasonForeignArity "access" (length args) 5 pos)
checkLPVMArgs "mutate" _ [old,new,offset,destr,sz,start,val] stmt pos = do
    reportErrorUnless (ReasonForeignArgRep "mutate" 1 old "address" pos)
                      (old == Address)
    reportErrorUnless (ReasonForeignArgRep "mutate" 2 new "address" pos)
                      (new == Address)
    reportErrorUnless (ReasonForeignArgRep "mutate" 3 offset "integer" pos)
                      (integerTypeRep offset)
    reportErrorUnless (ReasonForeignArgRep "mutate" 4 destr "Boolean" pos)
                      (integerTypeRep destr)
    reportErrorUnless (ReasonForeignArgRep "mutate" 5 sz "integer" pos)
                      (integerTypeRep sz)
    reportErrorUnless (ReasonForeignArgRep "mutate" 6 start "integer" pos)
                      (integerTypeRep start)
checkLPVMArgs "mutate" _ args stmt pos =
    typeError (ReasonForeignArity "mutate" (length args) 7 pos)
-- XXX do we still need a cast instruction?
checkLPVMArgs "cast" _ [old,new] stmt pos = return ()
checkLPVMArgs "cast" _ [] stmt pos = return ()
checkLPVMArgs "cast" _ args stmt pos =
    typeError (ReasonForeignArity "cast" (length args) 2 pos)
checkLPVMArgs name _ args stmt pos =
    typeError (ReasonBadForeign "lpvm" name pos)

----------------------------------------------------------------
--                    Check that everything is typed
----------------------------------------------------------------

-- |Make sure all args and params in the specified proc def are typed.
checkProcDefFullytyped :: ProcDef -> Compiler ()
checkProcDefFullytyped def = do
    let name = procName def
    let pos = procPos def
    mapM_ (checkParamTyped name pos) $
      zip [1..] $ procProtoParams $ procProto def
    mapM_ (placedApply (checkStmtTyped name pos)) $
          procDefSrc $ procImpln def


procDefSrc :: ProcImpln -> [Placed Stmt]
procDefSrc (ProcDefSrc def) = def
procDefSrc ProcDefPrim{} = shouldnt "procDefSrc applied to ProcDefPrim"


checkParamTyped :: ProcName -> OptPos -> (Int,Param) -> Compiler ()
checkParamTyped name pos (num,param) =
    when (AnyType == paramType param) $
      reportUntyped name pos (" parameter " ++ show num)


checkStmtTyped :: ProcName -> OptPos -> Stmt -> OptPos -> Compiler ()
checkStmtTyped name pos (ProcCall pmod pname pid _ _ args) ppos = do
    when (isNothing pid || List.null pmod) $
         shouldnt $ "Call to " ++ pname ++ showMaybeSourcePos ppos ++
                  " left unresolved"
    mapM_ (checkArgTyped name pos pname ppos) $
          zip [1..] $ List.map content args
checkStmtTyped name pos (ForeignCall _ pname _ args) ppos =
    mapM_ (checkArgTyped name pos pname ppos) $
          zip [1..] $ List.map content args
checkStmtTyped _ _ (TestBool _) _ = return ()
checkStmtTyped name pos (And stmts) _ppos =
    mapM_ (placedApply (checkStmtTyped name pos)) stmts
checkStmtTyped name pos stmt@(Or stmts exitVars) _ppos = do
    -- exit vars are Nothing when both disjuncts are infinite loops, so don't report this:
    -- when (isNothing exitVars) $
    --      shouldnt $ "exit vars of disjunction undetermined: " ++ showStmt 4 stmt
    mapM_ (placedApply (checkStmtTyped name pos)) stmts
checkStmtTyped name pos (Not stmt) _ppos =
    placedApply (checkStmtTyped name pos) stmt
checkStmtTyped name pos
               stmt@(Cond tst thenstmts elsestmts condVars exitVars) _ppos = do
    -- exit vars are Nothing when both branches are infinite loops, so don't report this:
    -- when (isNothing exitVars) $
    --      shouldnt $ "exit vars of conditional undetermined: " ++ showStmt 4 stmt
    placedApply (checkStmtTyped name pos) tst
    mapM_ (placedApply (checkStmtTyped name pos)) thenstmts
    mapM_ (placedApply (checkStmtTyped name pos)) elsestmts
checkStmtTyped name pos stmt@(Loop stmts exitVars) _ppos = do
    -- exit vars are Nothing for infinite loops, so don't report this:
    -- when (isNothing exitVars) $
    --      shouldnt $ "exit vars of loop undetermined: " ++ showStmt 4 stmt
    mapM_ (placedApply (checkStmtTyped name pos)) stmts
checkStmtTyped name pos (UseResources _ stmts) _ppos =
    mapM_ (placedApply (checkStmtTyped name pos)) stmts
-- checkStmtTyped name pos (For itr gen) ppos = do
--     checkExpTyped name pos ("for iterator" ++ showMaybeSourcePos ppos) $
--                   content itr
--     checkExpTyped name pos ("for generator" ++ showMaybeSourcePos ppos) $
--                   content itr
checkStmtTyped _ _ Nop _ = return ()
checkStmtTyped _ _ Fail _ = return ()
checkStmtTyped _ _ Break _ = return ()
checkStmtTyped _ _ Next _ = return ()


checkArgTyped :: ProcName -> OptPos -> ProcName -> OptPos ->
                 (Int, Exp) -> Compiler ()
checkArgTyped callerName callerPos calleeName callPos (n,arg) =
    checkExpTyped callerName callerPos
                      ("in call to " ++ calleeName ++
                       showMaybeSourcePos callPos ++
                       ", arg " ++ show n) arg


checkExpTyped :: ProcName -> OptPos -> String -> Exp ->
                 Compiler ()
checkExpTyped callerName callerPos msg (Typed expr ty _)
    | ty /= AnyType = return ()
checkExpTyped callerName callerPos msg _ =
    reportUntyped callerName callerPos msg


reportUntyped :: ProcName -> OptPos -> String -> Compiler ()
reportUntyped procname pos msg =
    liftIO $ putStrLn $ "Internal error: In " ++ procname ++
      showMaybeSourcePos pos ++ ", " ++ msg ++ " left untyped"


--------------------------------------------------------------------------------
--                               Logging
--------------------------------------------------------------------------------

-- |Log a message, if we are logging type checker activity.
logTypes :: String -> Compiler ()
logTypes = logMsg Types

-- |Log a message, if we are logging type checker activity; used in Typed monad.
logTyped :: String -> Typed ()
logTyped = lift . logTypes


-- |Log a message including the current typing.
logTyping :: String -> Typed ()
logTyping prefix = do
    typing <- get
    logTyped $ prefix ++ show typing<|MERGE_RESOLUTION|>--- conflicted
+++ resolved
@@ -854,16 +854,10 @@
                     let bound
                             = addBindings (inParams `Set.union` inResources)
                               $ initBindingState pdef
-<<<<<<< HEAD
                     logTyped $ "bound vars: " ++ show bound
                     (def',assigned,tmpCount') <-
                         modecheckStmts m name pos bound detism tmpCount def
-=======
-                    logTyped $ "Initialised vars: " ++ show initialised
-                    (def',assigned) <-
-                        modecheckStmts m name pos [] initialised detism def
                     logTyped $ "Mode checked body   : " ++ show def'
->>>>>>> 800903ae
                     logTyped $ "Vars defined by body: " ++ show assigned
                     logTyped $ "Output parameters   : "
                                ++ intercalate ", " (Set.toList outParams)
