--- conflicted
+++ resolved
@@ -778,7 +778,6 @@
 This executes the enclosed *statements* repeatedly, until a termination
 condition is reached.
 
-<<<<<<< HEAD
 Types that implement the cons operator (`[|]`) can be looped over using
 `for` loops. Presently `array` and `list` in the stdlib implement this operator:
 ```
@@ -789,10 +788,6 @@
 
 The enclosed *statements* may include any ordinary Wybe statements, plus any of
 the following:
-=======
-The enclosed *statements* may include any ordinary Wybe statements, separated by
-newline characters or semicolons, plus any of the following:
->>>>>>> beaeb421
 
 > `while` *test*
 
